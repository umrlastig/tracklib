--- conflicted
+++ resolved
@@ -874,9 +874,4 @@
     sy = track["RMSE(y-y2)"]
     sz = track["RMSE(z-z2)"]
 
-<<<<<<< HEAD
-    FileWriter.writeToFile(track, "traceKalmanL93.txt")
-
-=======
-    FileWriter.writeToFile(track, "traceKalmanL93.txt")
->>>>>>> 85db23f2
+    FileWriter.writeToFile(track, "traceKalmanL93.txt")