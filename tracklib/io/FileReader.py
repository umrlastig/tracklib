--- conflicted
+++ resolved
@@ -91,7 +91,6 @@
                     line = fp.readline().strip()
                     continue
 
-<<<<<<< HEAD
                 fields = line.strip().split(fmt.separator)
                 fields = [s for s in fields if s]
                 
@@ -125,46 +124,6 @@
                 line = fp.readline().strip()
                 
         fp.close()
-        
-=======
-				fields = line.strip().split(fmt.separator)
-				fields = [s for s in fields if s]
-				
-				if fmt.id_T != -1:
-					if isinstance(fmt.DateIni, int):
-						time = GPSTime.readTimestamp(fields[fmt.id_T])
-					else:
-						time = fmt.DateIni.addSec((float)(fields[fmt.id_T]))
-				else:
-					time = GPSTime()
-					
-				E = (float)(fields[fmt.id_E])
-				N = (float)(fields[fmt.id_N])
-				
-				if (int(E) != fmt.no_data_value) and (int(N) != fmt.no_data_value):
-					
-					if fmt.id_U >= 0:
-						U = (float)(fields[fmt.id_U])
-					else:
-						U = utils.NAN
-					
-					if not fmt.srid.upper() in ["ENUCOORDS", "ENU", "GEOCOORDS", "GEO", "ECEFCOORDS", "ECEF"]:
-						print("Error: unknown coordinate type ["+str(srid)+"]")
-						exit()
-					if (fmt.srid.upper() in ["ENUCOORDS", "ENU"]):
-						point = Obs(ENUCoords(E,N,U), time)
-					if (fmt.srid.upper() in ["GEOCOORDS", "GEO"]):
-						point = Obs(GeoCoords(E,N,U), time)
-					if (fmt.srid.upper() in ["ECEFCOORDS", "ECEF"]):
-						point = Obs(ECEFCoords(E,N,U), time)						
-					
-					track.addObs(point)				
-				
-				line = fp.readline().strip()
-				
-		fp.close()
-		
->>>>>>> c3f6cca5
 
         # Reading other features
         if (fmt.read_all):
