# -*- coding: utf-8 -*-

"""
© Copyright Institut National de l'Information Géographique et Forestière (2020)
Contributors: 
    Yann Méneroux
    marie-Dominique Van Damme
Creation date: 1th november 2020

tracklib library provides a variety of tools, operators and 
functions to manipulate GPS trajectories. It is a open source contribution 
of the LASTIG laboratory at the Institut National de l'Information 
Géographique et Forestière (the French National Mapping Agency).
See: https://tracklib.readthedocs.io
 
This software is governed by the CeCILL-C license under French law and
abiding by the rules of distribution of free software. You can  use, 
modify and/ or redistribute the software under the terms of the CeCILL-C
license as circulated by CEA, CNRS and INRIA at the following URL
"http://www.cecill.info". 

As a counterpart to the access to the source code and rights to copy,
modify and redistribute granted by the license, users are provided only
with a limited warranty  and the software's author,  the holder of the
economic rights,  and the successive licensors  have only  limited
liability. 

In this respect, the user's attention is drawn to the risks associated
with loading,  using,  modifying and/or developing or reproducing the
software by the user in light of its specific status of free software,
that may mean  that it is complicated to manipulate,  and  that  also
therefore means  that it is reserved for developers  and  experienced
professionals having in-depth computer knowledge. Users are therefore
encouraged to load and test the software's suitability as regards their
requirements in conditions enabling the security of their systems and/or 
data to be ensured and,  more generally, to use and operate it in the 
same conditions as regards security. 

The fact that you are presently reading this means that you have had
knowledge of the CeCILL-C license and that you accept its terms.


"""

# For type annotation
from __future__ import annotations   
from typing import Union, Literal
from tracklib.util.exceptions import *

import csv
import io
import json
import os
from xml.dom import minidom

from . import TrackFormat
from tracklib.core import (ObsTime, ENUCoords, ECEFCoords, GeoCoords, Obs, 
                           islist, isfloat,
                           makeCoords,
                           TrackCollection)
from tracklib.core import Track



class TrackReader:
    """
    This class offers static methods to load track or track collection
    from GPX, CSV files. Geometry can be structured in coordinates or in a wkt.
    """

    @staticmethod
    def readFromCsv (path: str,
        id_E:int=-1, id_N:int=-1, id_U:int=-1, id_T:int=-1,
        separator:str=",",
        DateIni=-1,
		timeUnit=1,
        h=0,
        com="#",
        no_data_value=-999999,
        srid="ENUCoords",
        read_all=False,
        selector=None,
        verbose=False,
    ) -> Union(Track, TrackCollection):
        """
        Read track(s) from CSV file(s) with geometry structured in coordinates.
        
        The method assumes a single track in file.
        
        If only path is provided as input parameters: file format is infered 
        from extension according to file track_file_format
        
        If only path and a string s parameters are provied, the name of file format 
        is set equal to s.
        
        Parameters
        -----------
        
        :param str path: file or directory
        :param int id_E: index (starts from 0) of column containing coordinate X (for ECEF), 
                         longitude (GEO) or E (ENU)
                         -1 if file format is used
        :param int id_N: index (starts from 0) of column containing coordinate Y (for ECEF), 
                         latitude (GEO) or N (ENU)
                         -1 if file format is used
        :param int id_U: index (starts from 0) of column containing Z (for ECEF), 
                         height or altitude (GEO/ENU)
                         -1 if file format is used
        :param int id_T: index (starts from 0) of column containing timestamp 
                         (in seconds x timeUnit or in time_fmt format)
                         -1 if file format is used
        :param str separator: separating characters (can be multiple characters). 
                              Can be c (comma), b (blankspace), s (semi-column)
        :param GPSTime DateIni: initial date (in time_fmt format) if timestamps 
                                are provided in seconds (-1 if not used)
        :param float timeUnit: number of seconds per unit of time in id_T column
        :param int h: number of heading line
        :param str com: comment character (lines starting with cmt on the top left 
                        are skipped)
        :param int no_data_value: a special float or integer indicating 
                                  that record is non-valid and should be skipped
        :param str srid: coordinate system of points ("ENU", "Geo" or "ECEF") 
        :param bool read_all: if flag read_all is True, read AF in the tag extension 
        :param Selector selector: to select track with a Selection which combine 
                                  different constraint
                                  
        :return: a track or a collection of tracks contains in wkt files.
        """
        
        if os.path.isdir(path):
            TRACES = TrackCollection()
            
            LISTFILE = os.listdir(path)
            for f in LISTFILE:
                
                p = path + "/" + f
                trace = TrackReader.readFromCsv(
                    p, id_E, id_N, id_U, id_T,
                    separator, DateIni, timeUnit, h, com, no_data_value,
                    srid, read_all, selector, verbose,
                )
                
                if trace is None:
                    continue
                
                if not selector is None:
                    if not selector.contains(trace):
                        continue
                    
                TRACES.addTrack(trace)

            return TRACES
            
        elif not os.path.isfile(path):
            return None
        
        if verbose:
            print("Loading file " + path)

        # -------------------------------------------------------
        # Infering file format from extension or name
        # -------------------------------------------------------
        if id_N == -1:
            if id_E == -1:
                fmt = TrackFormat(path, 1)  # Read by extension
            else:
                fmt = TrackFormat(id_E, 0)  # Read by name
        else:
            fmt = TrackFormat("", -1)  # Read from input parameters
            fmt.id_E = id_E
            fmt.id_N = id_N
            fmt.id_U = id_U
            fmt.id_T = id_T
            fmt.DateIni = DateIni
            fmt.separator = separator
            fmt.h = h
            fmt.com = com
            fmt.no_data_value = no_data_value
            fmt.srid = srid
            fmt.read_all = read_all

        # -------------------------------------------------------
        # Reading data according to file format
        # -------------------------------------------------------
        if os.path.basename(path).split(".")[0] != None:
            track = Track(track_id=os.path.basename(path).split(".")[0])
        else:
            track = Track()

        time_fmt_save = ObsTime.getReadFormat()
        ObsTime.setReadFormat(fmt.time_fmt)

        id_special = [fmt.id_E, fmt.id_N]
        if fmt.id_U >= 0:
            id_special.append(fmt.id_U)
        if fmt.id_T >= 0:
            id_special.append(fmt.id_T)

        with open(path) as fp:

            # Header
            for i in range(fmt.h):
                line = fp.readline()
                if line[0] == fmt.com:
                    line = line[1:]
                name_non_special = line.split(fmt.separator)

            line = fp.readline().strip()

            # Obs per line
            while line:

                if line.strip()[0] == fmt.com:
                    name_non_special = line[1:].split(fmt.separator)
                    line = fp.readline().strip()
                    continue

                fields = line.strip().split(fmt.separator)
                fields = [s for s in fields if s]
                if (verbose):
                    print(fields)
                    
                if fmt.id_T != -1:
                    if isinstance(fmt.DateIni, int):
                        try:
                            T = fields[fmt.id_T].strip().replace('"', '')
                            time = ObsTime.readTimestamp(T)
                        except ValueError:
                            time = ObsTime()
                            if verbose:
                                print (fields[fmt.id_T].strip().replace('"', ''))
                    else:
                        time = fmt.DateIni.addSec((float)(fields[fmt.id_T])*timeUnit)
                else:
                    time = ObsTime()
                
                # Blank fields
                if (fields[fmt.id_E].strip() == '' or fields[fmt.id_E].strip() == 'NA'):
                    fields[fmt.id_E] = fmt.no_data_value
                if (fields[fmt.id_N].strip() == '' or fields[fmt.id_N].strip() == 'NA'):
                    fields[fmt.id_N] = fmt.no_data_value
                if (fmt.id_U >= 0 and fields[fmt.id_U].strip() == ''):
                    fields[fmt.id_U] = fmt.no_data_value
                
                E = (float)(fields[fmt.id_E])
                N = (float)(fields[fmt.id_N])
    
                if (int(E) != fmt.no_data_value) and (int(N) != fmt.no_data_value):
    
                    if fmt.id_U >= 0:
                        U = (float)(fields[fmt.id_U])
                    else:
                        U = 0
    
                    if not fmt.srid.upper() in [
                        "ENUCOORDS", "ENU", "GEOCOORDS", "GEO", "ECEFCOORDS", "ECEF",
                    ]:
                        print("Error: unknown coordinate type [" + str(srid) + "]")
                        exit()
                    if fmt.srid.upper() in ["ENUCOORDS", "ENU"]:
                        point = Obs(ENUCoords(E, N, U), time)
                    if fmt.srid.upper() in ["GEOCOORDS", "GEO"]:
                        point = Obs(GeoCoords(E, N, U), time)
                    if fmt.srid.upper() in ["ECEFCOORDS", "ECEF"]:
                        point = Obs(ECEFCoords(E, N, U), time)
    
                    track.addObs(point)
                        
                else: 
                    no_data = fmt.no_data_value
                    track.addObs(Obs(makeCoords(no_data, no_data, no_data, fmt.srid.upper()), time))

                line = fp.readline().strip()

        fp.close()

        # Reading other features
        if fmt.read_all:

            name_non_special = [s.strip() for s in name_non_special if s]

            for i in range(len(fields)):
                if not (i in id_special):
                    track.createAnalyticalFeature(name_non_special[i])

            with open(path) as fp:

                # Header
                for i in range(fmt.h):
                    fp.readline()

                line = fp.readline()

                counter = 0

                while line:

                    if line.strip()[0] == fmt.com:
                        line = fp.readline().strip()
                        continue

                    fields = line.split(fmt.separator)
                    fields = [s for s in fields if s]
                    if (verbose):
                        print(fields)
                    for i in range(len(fields)):
                        if not (i in id_special):
                            val = fields[i].strip()
                            if not (name_non_special[i][-1] == "&"):
                                try:
                                    val = float(val)
                                except ValueError:
                                    val = str(val).replace('"', "")
                            track.setObsAnalyticalFeature(
                                name_non_special[i], counter, val
                            )

                    line = fp.readline().strip()
                    counter += 1

            fp.close()

        ObsTime.setReadFormat(time_fmt_save)
        
        if track is None:
            return None

        if not selector is None:
            if not selector.contains(track):
                return None

        track.no_data_value = fmt.no_data_value

        if verbose:
            print ("  File " + path + " loaded: "
                + (str)(track.size())
                + " point(s) registered")
        
        return track


    NMEA_GGA = "GGA"
    NMEA_RMC = "RMC"
    NMEA_GPGGA = "GPGGA"
    NMEA_GNGGA = "GNGGA"
    NMEA_GPRMC = "GPRMC"
    NMEA_GNRMC = "GNRMC"

    @staticmethod
    def readFromNMEA(path, frame=NMEA_GGA):
        """The method assumes a single track in file."""

        track = Track()

        if frame.upper() == TrackReader.NMEA_GGA:
            pattern = ["$GNGGA"]
            TMP_NB_SATS = []
            TMP_HDOP = []

            with open(path, "rb") as fp:
                line = str(fp.readline())
                while not (line in ["", "b''"]):
                    if pattern[0] in line:
                        frame = line.split(pattern[0])[1]
                        fields = frame.split(",")
                        h = int(fields[1][0:2])
                        m = int(fields[1][2:4])
                        s = int(fields[1][4:6])
                        ms = int(fields[1][7:9])
                        time = ObsTime(hour=h, min=m, sec=s, ms=ms)
                        if fields[4] == "":
                            line = str(fp.readline())
                            continue
                        if fields[2] == "":
                            line = str(fp.readline())
                            continue
                        lon = float(fields[4]) / 100
                        lat = float(fields[2]) / 100
                        lon = int(lon) + (lon - int(lon)) * 100 / 60
                        lat = int(lat) + (lat - int(lat)) * 100 / 60
                        hgt = float(fields[9])
                        if fields[5] == "W":
                            lon = -lon
                        if fields[3] == "S":
                            lat = -lat
                        track.addObs(Obs(GeoCoords(lon, lat, hgt), time))
                        TMP_NB_SATS.append(int(fields[7]))
                        TMP_HDOP.append(float(fields[8]))
                        # print(fields)

                    line = str(fp.readline())

            track.createAnalyticalFeature("nb_sats")
            track.createAnalyticalFeature("hdop")

            for i in range(len(TMP_NB_SATS)):
                track.setObsAnalyticalFeature("nb_sats", i, TMP_NB_SATS[i])
                track.setObsAnalyticalFeature("hdop", i, TMP_HDOP[i])

        return track
    
    
    @staticmethod
    def readFromWkt(path:str, 
                        id_geom, id_user=-1, id_track=-1,
                        separator=";", h=0, srid="ENUCoords",
                        bboxFilter=None, 
                        doublequote:bool=False, 
                        verbose=False) -> TrackCollection:
        """
        Read track(s) (one per line) from a CSV file, with geometry provided in wkt.
        
        Parameters
        -----------
        
        :param str path: csv file
        :param int id_geom: index of the column that contains the geometry
        :param int id_user: index of the column that contains the id of the user of the track
        :param int id_track: index of the column that contains the id of the track
        :param str separator: separating characters (can be multiple characters). 
                              Can be c (comma), b (blankspace), s (semi-column)
        :param int h: number of heading line
        :param str srid: coordinate system of points ("ENU", "Geo" or "ECEF") 
        :param ?? bboxFilter: 
        :param bool doublequote: when True, quotechar is doubled. 
                                 When False, the escapechar is used as a prefix to the quotechar
        
        :return: collection of tracks contains in wkt files.
        """

        if separator == " ":
            print("Error: separator must not be space for reading WKT file")
            exit()

        TRACES = TrackCollection()

        with open(path, newline="") as csvfile:
            spamreader = csv.reader(csvfile, delimiter=separator, doublequote=doublequote)

            # Header
            for i in range(h):
                next(spamreader)

            for fields in spamreader:
                if len(fields) <= 0:
                    continue

                track = Track()
                if id_user >= 0:
                    track.uid = fields[id_user]
                if id_track >= 0:
                    track.tid = fields[id_track]

                wkt = fields[id_geom]
                if wkt[0:4] == "POLY":
                    wkt = fields[id_geom].split("((")[1].split("))")[0]
                    wkt = wkt.split(",")
                elif wkt[0:4] == "LINE":
                    wkt = fields[id_geom].split("(")[1].split(")")[0]
                    wkt = wkt.split(",")
                elif wkt[0:7] == "MULTIPO":
                    wkt = fields[id_geom].split("((")[1].split("))")[0]
                    wkt = wkt.split(",")
                    if wkt[0] == "(":
                        wkt = wkt[1:]
                    wkt = wkt.split("),(")[0]  # Multipolygon not handled yet
                else:
                    print("this type of wkt is not yet implemented")

                for s in wkt:
                    sl = s.strip().split(" ")
                    x = float(sl[0])
                    y = float(sl[1])
                    if len(sl) == 3:
                        z = float(sl[2])
                    else:
                        z = 0.0
                        
                    point = Obs(makeCoords(x, y, z, srid.upper()), ObsTime())   
                    track.addObs(point)
                    

                if not (bboxFilter is None):
                    xmin = bboxFilter[0]
                    ymin = bboxFilter[1]
                    xmax = bboxFilter[2]
                    ymax = bboxFilter[3]
                    for j in range(len(track)):
                        inside = True
                        inside = inside & (track[j].position.getX() > xmin)
                        inside = inside & (track[j].position.getY() > ymin)
                        inside = inside & (track[j].position.getX() < xmax)
                        inside = inside & (track[j].position.getY() < ymax)
                        if not inside:
                            break
                    if not inside:
                        continue

                TRACES.addTrack(track)
                if verbose:
                    print(len(TRACES), " wkt tracks loaded")

        return TRACES
    
    # =========================================================================
    #   GPX
    #
    @staticmethod
    def readFromGpx(path:str, 
                    srid:Literal["GEO", "ENU"] ="GEO", 
                    type: Literal["trk", "rte"]="trk",
                    read_all=False, verbose=False) -> TrackCollection:
        """
        Reads (multiple) tracks or routes from gpx file(s).
        
        Parameters
        -----------
        
        :param str path: file or directory
        :param str srid: coordinate system of points ("ENU", "Geo" or "ECEF") 
        :param str type: may be “trk” to load track points or 
                         “rte” to load vertex from the route
        :param bool read_all: if flag read_all is True, read AF in the tag extension 
                   
        :return: collection of tracks contains in Gpx files.
        """
             
        if os.path.isdir(path):
            TRACES = TrackCollection()
            LISTFILE = os.listdir(path)
            for f in LISTFILE:
<<<<<<< HEAD
                if verbose:
                    print(f)
=======
                # print(f)
>>>>>>> d7947beb
                if path[len(path)-1:] == '/':
                    collection = TrackReader.readFromGpx(path + f)
                else:
                    collection = TrackReader.readFromGpx(path + '/' + f)
                for i in range(collection.size()):
                    TRACES.addTrack(collection[i])
            return TRACES
        
        elif os.path.isfile(path) or isinstance(io.StringIO(path), io.IOBase):
            #format_old = ObsTime.getReadFormat()
            #ObsTime.setReadFormat("4Y-2M-2D 2h:2m:2s")
            
            collection = TrackCollection()
    
            doc = minidom.parse(path)
            trks = doc.getElementsByTagName(type)

            for trk in trks:
                if os.path.basename(path).split(".")[0] != None:
                    trace = Track(track_id=os.path.basename(path).split(".")[0])
                else:
                    trace = Track()
                
                extensions = dict()
                trkpts = trk.getElementsByTagName(type + "pt")
                for trkpt in trkpts:
                    lon = float(trkpt.attributes["lon"].value)
                    lat = float(trkpt.attributes["lat"].value)
    
                    hgt = -1 # TODO: utils.NAN
                    eles = trkpt.getElementsByTagName("ele")
                    if eles.length > 0:
                        hgt = float(eles[0].firstChild.data)
    
                    time = ""
                    times = trkpt.getElementsByTagName("time")
                    if times.length > 0:
                        time = ObsTime(times[0].firstChild.data)
                    else:
                        time = ObsTime()
    
                    point = Obs(makeCoords(lon, lat, hgt, srid), time)
                    trace.addObs(point)
                    
                    if read_all:
                        tagextentions = trkpt.getElementsByTagName("extensions")
                        for tagextention in tagextentions:
                            for ext in tagextention.childNodes:
                                if ext.nodeType == minidom.Node.ELEMENT_NODE: 
                                    if ext.tagName not in extensions:
                                        extensions[ext.tagName] = []
                                    val = ext.firstChild.nodeValue
                                    if isfloat(val):
                                        extensions[ext.tagName].append(float(val))
                                    elif islist(val):
                                        extensions[ext.tagName].append(json.loads(val))
                                    else:
                                        extensions[ext.tagName].append(val)
                    
                    # ..
                    # 
    
                if read_all:
                    for key in extensions.keys():
                        trace.createAnalyticalFeature(key)
                        for i in range(trace.size()):
                            trace.setObsAnalyticalFeature(key, i, extensions[key][i])
                        
                collection.addTrack(trace)

            # pourquoi ?
            # --> pour remettre le format comme il etait avant la lecture :)   
            #ObsTime.setReadFormat(format_old)
    
            #collection = TrackCollection([trace])
            return collection
        
        else:
            print ('path is not a file, not a dir')
            return None
    
    
    
        <|MERGE_RESOLUTION|>--- conflicted
+++ resolved
@@ -529,12 +529,8 @@
             TRACES = TrackCollection()
             LISTFILE = os.listdir(path)
             for f in LISTFILE:
-<<<<<<< HEAD
                 if verbose:
                     print(f)
-=======
-                # print(f)
->>>>>>> d7947beb
                 if path[len(path)-1:] == '/':
                     collection = TrackReader.readFromGpx(path + f)
                 else:
