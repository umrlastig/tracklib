--- conflicted
+++ resolved
@@ -9,14 +9,8 @@
 import matplotlib.pyplot as plt
 
 from tracklib.core.Coords import ENUCoords
-<<<<<<< HEAD
 from tracklib.util.Geometry import right, inclusion, collinear, cartesienne, isSegmentIntersects
 from tracklib.util.Geometry import transform, transform_inverse
-=======
-from tracklib.util.Geometry import right, inclusion, collinear, cartesienne
-from tracklib.util.Geometry import transform, transform_inverse, isSegmentIntersects
->>>>>>> d0118f24
-
 
 MODE_ENCLOSING_BBOX = 0
 MODE_ENCLOSING_MBR = 1
@@ -147,7 +141,7 @@
         for i in range(len(self.X)):
             self.X[i] *= h
             self.Y[i] *= h
-            
+        
     # --------------------------------------------------
     # Polygon area
     # --------------------------------------------------
@@ -158,18 +152,6 @@
         return abs(aire/2)
         
     # --------------------------------------------------
-<<<<<<< HEAD
-    # Polygon area
-    # --------------------------------------------------
-    def area(self):
-        aire = 0
-        for i in range(len(self.X)-1):
-            aire += self.X[i]*self.Y[i+1] - self.X[i+1]*self.Y[i]
-        return abs(aire/2)
-        
-    # --------------------------------------------------
-=======
->>>>>>> d0118f24
     # Polygon centroid
     # --------------------------------------------------
     def centroid(self): 
@@ -237,10 +219,7 @@
             if count == 0:
                 N += 1    
                 #plt.plot([c[0],visee[0]], [c[1],visee[1]], 'r--')        
-<<<<<<< HEAD
-        return 1.0-N/D
-  
-=======
+
         return 1.0-N/D    
 
     # --------------------------------------------------
@@ -258,7 +237,6 @@
             R[i] /= N
         return [S, R]
     
->>>>>>> d0118f24
 # ----------------------------------------
 # Function to get enclosing shape
 # ----------------------------------------
