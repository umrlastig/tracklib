# -------------------------- Track -------------------------------
# Class to manage GPS tracks
# Points are referenced in geodetic coordinates
# ----------------------------------------------------------------

import sys
import math
import copy
import numpy as np
import matplotlib.pyplot as plt

from tracklib.core.Obs import Obs
from tracklib.core.Coords import ENUCoords
from tracklib.core.GPSTime import GPSTime
from tracklib.algo.Geometrics import Polygon
from tracklib.core.TrackCollection import TrackCollection

import tracklib.core.Plot as Plot
import tracklib.core.Utils as Utils
import tracklib.core.Operator as Operator

from tracklib.algo.Geometrics import Polygon


class Track:

    def __init__(self, list_of_obs=None, user_id=0, track_id=0, base=None):
        '''
        Takes a (possibly empty) list of points as input
        '''
        if not list_of_obs:
            self.__POINTS = []
        else:
            self.__POINTS = list_of_obs
            
        self.uid = user_id
        self.tid = track_id
        self.base = base   # Base (ECEF coordinates) for ENU projection
        
        self.__analyticalFeaturesDico = {}
        
        
    def copy(self):
        return copy.deepcopy(self)
    
    def __str__(self):
        output = ""
        for i in range(self.size()):
            output += (str)(self.__POINTS[i])+'\n'     
        return output
        
    def getSRID(self):
        return str(type(self.getFirstObs().position)).split(".")[-1][0:-8]
	
    def getTimeZone(self):
        return self.getFirstObs().timestamp.zone
	
    def setTimeZone(self, zone):
        for i in range(len(self)):
            self[i].timestamp.zone = zone

    def convertToTimeZone(self, zone):
        for i in range(len(self)):
            self[i].timestamp = self[i].timestamp.convertToZone(zone)
        
    def duration(self):
        return self.getLastObs().timestamp - self.getFirstObs().timestamp
        
    # Average frequency    in Hz (resp. m/pt) for temporal (resp. spatial) mode     
    def frequency(self, mode="temporal"):
        if ((mode == "spatial") or (mode == 1)):
            return self.size()/self.length()
        if ((mode == "temporal") or (mode == 0)):
            return self.size()/self.duration()
            
    # Inverse of average frequency in pt/sec (resp. pt/m) for temporal (resp. spatial) mode     
    def interval(self, mode="temporal"):
        return 1.0/self.frequency(mode)
    

    # =========================================================================
    # Track coordinate transformation
    # =========================================================================
    
    def toECEFCoords(self, base=None):
        if (self.getSRID() == "Geo"):
            for i in range(self.size()):
                self.getObs(i).position = self.getObs(i).position.toECEFCoords()
            return
        if (self.getSRID() == "ENU"):
            if (base == None):
                if (self.base == None):
                    print("Error: base coordinates should be specified for conversion ENU -> ECEF")
                    exit()
                else:
                    base = self.base
            for i in range(self.size()):
                self.getObs(i).position = self.getObs(i).position.toECEFCoords(base)
            return

    def toENUCoords(self, base=None):
        if (self.getSRID() in ["Geo", "ECEF"]):
            if (base == None):
                base = self.getFirstObs().position
                message = "Warning: no reference point (base) provided for local projection to ENU coordinates. "
                message += "Arbitrarily used: " + str(base)
                print(message)
            for i in range(self.size()):
                self.getObs(i).position = self.getObs(i).position.toENUCoords(base)
            if isinstance(base, int):
                self.base = base
            else:
                self.base = base.toGeoCoords() 
            return
        if (self.getSRID() == "ENU"):
            if (base == None):
                print("Error: new base coordinates should be specified for conversion ENU -> ENU")
                exit()
            if (self.base == None):
                print("Error: former base coordinates should be specified for conversion ENU -> ENU")
                exit()
            for i in range(self.size()):
                self.getObs(i).position = self.getObs(i).position.toENUCoords(self.base, base)                          
            self.base = base.toGeoCoords()
            return base
            
    def toGeoCoords(self, base=None):
        if (self.getSRID() == "ECEF"):
            for i in range(self.size()):
                self.getObs(i).position = self.getObs(i).position.toGeoCoords()            
        if (self.getSRID() == "ENU"):
            if (base == None):
                if (self.base == None):
                    print("Error: base coordinates should be specified for conversion ENU -> Geo")
                    exit()
                else:
                    base = self.base
            for i in range(self.size()):
                self.getObs(i).position = self.getObs(i).position.toGeoCoords(base)  

    def toProjCoords(self, srid):
        if not (self.getSRID().upper() == "GEO"):
            print("Error: track must be in GEO coordinate for projection to SRID = " + str(srid))
            exit()            
        for i in range(self.size()):
            self.getObs(i).position = self.getObs(i).position.toProjCoords(srid)
        self.base = srid            
          
    # Function to convert 2D coordinates (GEO or ENU) into image local coordinates
    # Input: two points p1, p2 (image coordinates), P1, P2 (track coordinate system)
    # p1 and p2 are provided as lists. P1 and P2 are GeoCoords or ENUCoords.    
    def toImageCoords(self, P1, P2, p1, p2):
        if not (self.getSRID() in ["Geo", "ENU"]):    
            print("Error: track coordinate system must be GEO or ENU for image projection")
            exit()
            
        sx = (p2[0]-p1[0])/(P2.getX() - P1.getX())
        sy = (p2[1]-p1[1])/(P2.getY() - P1.getY())
    
        for i in range(len(self)):
            xi = (self[i].position.getX()-P1.getX())*sx + p1[0]
            yi = (self[i].position.getY()-P1.getY())*sy + p1[1]
            self[i].position = ENUCoords(xi, yi, self[i].position.getZ())    
			
    # Function to convert track to ENUCoords if it is in GeoCoords. Returns None
    # if no transformation operated, and returns used reference point otherwise
    def toENUCoordsIfNeeded(self):
        base = None
        if self.getSRID() in ["GEO", "Geo"]:
            base = self.getObs(0).position.copy()
            tracks.toENUCoords(base)
        return base
     
    # =========================================================================
    # Basic methods to get metadata and/or data
    # =========================================================================
    def size(self):
        return len(self.__POINTS)
        
    def getFirstObs(self):
        return self.__POINTS[0]
        
    def getLastObs(self):
        return self.__POINTS[self.size()-1]
        
    def getObsList(self):
        return self.__POINTS
    
    def getObs(self, i):
        if (i < 0):
            raise IndexError
        return self.__POINTS[i]
    
    def getX(self, i=None):
        if i is None:
            X = []
            for i in range(self.size()):
                X.append(self.__POINTS[i].position.getX())
        else:
            X = self.__POINTS[i].position.getX()
        return X
        
    def getY(self, i=None):
        if i is None:
            Y = []
            for i in range(self.size()):
                Y.append(self.__POINTS[i].position.getY())
        else:
            Y = self.__POINTS[i].position.getY()
        return Y
        
    def getZ(self, i=None):
        if i is None:
            Z = []
            for i in range(self.size()):
                Z.append(self.__POINTS[i].position.getZ())
        else:
            Z = self.__POINTS[i].position.getZ()
        return Z
        
    def getT(self, i=None):
        if i is None:
            T = []
            for i in range(self.size()):
                T.append(self.__POINTS[i].timestamp.toAbsTime())
        else:
            T = self.__POINTS[i].timestamp.toAbsTime()
        return T
    
    def getTimestamps(self, i=None):
        if i is None:
            T = []
            for i in range(self.size()):
                T.append(self.__POINTS[i].timestamp)
        else:
            T = self.__POINTS[i].timestamp
        return T
        
    def getCentroid(self):
        m = self.getObs(0).position.copy()
        m.setX(self.operate(Operator.Operator.AVERAGER, 'x'))
        m.setY(self.operate(Operator.Operator.AVERAGER, 'y'))
        if not Utils.isnan(m.getZ()):
            m.setZ(self.operate(Operator.Operator.AVERAGER, 'z'))
<<<<<<< HEAD
        return m    
    
    def getEnclosedPolygon(self):
        return Polygon(self.getX(), self.getY())	
		
=======
        return m  

    def getEnclosedPolygon(self):
        return Polygon(self.getX(), self.getY())			
        
>>>>>>> d0118f24
    def getMinX(self):
        return self.operate(Operator.Operator.MIN, 'x')

    def getMinY(self):
        return self.operate(Operator.Operator.MIN, 'y')

    def getMinZ(self):
        return self.operate(Operator.Operator.MIN, 'z')

    def getMaxX(self):
        return self.operate(Operator.Operator.MAX, 'x')

    def getMaxY(self):
        return self.operate(Operator.Operator.MAX, 'y')

    def getMaxZ(self):
        return self.operate(Operator.Operator.MAX, 'z')    
    
    def getLowerLeftPoint(self):
        ll = self.getObs(0).position.copy()
        ll.setX(self.getMinX())
        ll.setY(self.getMinY())
        ll.setZ(self.getMinZ())
        return ll

    def getUpperRightPoint(self):
        ur = self.getObs(0).position.copy()
        ur.setX(self.getMaxX())
        ur.setY(self.getMaxY())
        ur.setZ(self.getMaxZ())
        return ur

    def bbox(self):
        return Bbox(self.getLowerLeftPoint(), self.getUpperRightPoint())	

    def shiftTo(self, idx_point, new_coords=ENUCoords(0,0,0)):
        if (self.getSRID() != "ENU"):
            print("Error: shift may be applied only to ENU coords")
            exit()
        delta = self.getObs(idx_point).position - new_coords
        for i in range(self.size()):
            self.getObs(i).position = delta + self.getObs(i).position
			
    def makeOdd(self):
        if self.size() % 2 == 0:
            self.__POINTS.pop()
    def makeEven(self):
        if self.size() % 2 == 1:
            self.__POINTS.pop()
                  
    # Internal methods
    def __transmitAF(self, track):
        self.__analyticalFeaturesDico = track.__analyticalFeaturesDico.copy()
    
    def hasAnalyticalFeature(self, af_name):
        return (af_name in self.__analyticalFeaturesDico) or (af_name in ["x","y","z","t","timestamp","idx"])

    def getAnalyticalFeatures(self, af_names): 
        af_names = Utils.listify(af_names) 
        output = []
        for af in af_names:
            output.append(self.getAnalyticalFeature(af))
        return output    
 
    def getAnalyticalFeature(self, af_name):
        AF = []
        if af_name == "x":
            for i in range(self.size()):
                AF.append(self.__POINTS[i].position.getX())
            return AF
        if af_name == "y":
            for i in range(self.size()):
                AF.append(self.__POINTS[i].position.getY())
            return AF
        if af_name == "z":
            for i in range(self.size()):
                AF.append(self.__POINTS[i].position.getZ())
            return AF
        if af_name == "t":
            for i in range(self.size()):
                AF.append(self.__POINTS[i].timestamp.toAbsTime())
            return AF
        if af_name == "timestamp":
            for i in range(self.size()):
                AF.append(self.__POINTS[i].timestamp)
            return AF
        if af_name == "idx":
            for i in range(self.size()):
                AF.append(i)
            return AF
        if not self.hasAnalyticalFeature(af_name):
            sys.exit("Error: track does not contain analytical feature '" + af_name +"'")
        index = self.__analyticalFeaturesDico[af_name]
        for i in range(self.size()):
            AF.append(self.__POINTS[i].features[index])
        return AF    
  
    def getObsAnalyticalFeatures(self, af_names, i):
        af_names = Utils.listify(af_names)
        output = []
        for af in af_names:
            output.append(self.getObsAnalyticalFeature(af, i))
        return output    

    def getObsAnalyticalFeature(self, af_name, i):
        if af_name == "x":
            return self.getObs(i).position.getX()
        if af_name == "y":
            return self.getObs(i).position.getY()
        if af_name == "z":
            return self.getObs(i).position.getZ()
        if af_name == "t":
            return self.getObs(i).timestamp.toAbsTime()
        if af_name == "timestamp":
            return self.getObs(i).timestamp
        if af_name == "idx":
            return i
        if not af_name in self.__analyticalFeaturesDico:
            sys.exit("Error: track does not contain analytical feature '" + af_name +"'") 
        index = self.__analyticalFeaturesDico[af_name]
        return self.__POINTS[i].features[index]
    
    def setObsAnalyticalFeature(self, af_name, i, val):
        if af_name == "x":
            self.getObs(i).position.setX(val)
            return
        if af_name == "y":
            self.getObs(i).position.setY(val)
            return
        if af_name == "z":
            self.getObs(i).position.setZ(val)
            return
        if not af_name in self.__analyticalFeaturesDico:
            sys.exit("Error: track does not contain analytical feature '" + af_name +"'") 
        index = self.__analyticalFeaturesDico[af_name]
        self.__POINTS[i].features[index] = val
        
    def getListAnalyticalFeatures(self):
        return list(self.__analyticalFeaturesDico.keys())
    
    def setXFromAnalyticalFeature(self, af_name):
        for i in range(self.size()):
            self.getObs(i).position.setX(self.getObsAnalyticalFeature(af_name,i))
    def setYFromAnalyticalFeature(self, af_name):
        for i in range(self.size()):
            self.getObs(i).position.setY(self.getObsAnalyticalFeature(af_name,i))
    def setZFromAnalyticalFeature(self, af_name):
        for i in range(self.size()):
            self.getObs(i).position.setZ(self.getObsAnalyticalFeature(af_name,i))
    def setTFromAnalyticalFeature(self, af_name):
        for i in range(self.size()):
            self.getObs(i).timestamp = self.getObsAnalyticalFeature(af_name,i)
			
    def setOrder(self, name="order", start=0):
        self.createAnalyticalFeature("order", list(range(start, start+self.size())))    
    
    # =========================================================================
    # Basic methods to handle track object
    # =========================================================================
    
    def sort(self):
        sort_index = np.argsort(np.array(self.getTimestamps()))
        new_list = []
        for i in range(self.size()):
            new_list.append(self.__POINTS[sort_index[i]])
        self.__POINTS = new_list
        
    def isSorted(self):
        for i in range(self.size()-1):
            if (self.__POINTS[i+1].timestamp - self.__POINTS[i].timestamp <= 0):
                return False
        return True
        
    def addObs(self, obs):
        self.__POINTS.append(obs)
        
    def insertObs(self, obs, i=None):
        if i == None:
            self.insertObsInChronoOrder(obs)
        else:
            self.__POINTS.insert(i, obs)                
        
    def insertObsInChronoOrder(self, obs):
        self.insertObs(obs, self.__getInsertionIndex(obs.timestamp))
        
    def setObs(self, i, obs):
        self.__POINTS[i] = obs
        
    def setObsList(self, list_of_obs):
        self.__POINTS = list_of_obs
        
    def removeObs(self, arg):
        return self.removeObsList([arg])
    
    def popObs(self, idx):
        obs = self.getObs(idx)
        self.removeObs(idx)
        return obs
    
    def removeObsList(self, tab):
        if (len(tab) == 0):
            return 0
        tab.sort()
        for i in range(len(tab)-1):
            if (tab[i] == tab[i+1]):
                print("Error: dupplicated index or timestamp in 'removePoints' argument")
                return 0
        if isinstance(tab[0], int):
            return self.__removeObsListById(tab)
        if isinstance(tab[0], GPSTime):
            return self.__removeObsByListTimestamp(tab)
        print("Error: 'removePoint' is not implemented for type", type(tab[0]))
        return 0
    
    def setUid(self, used_id):
        self.uid = used_id
        
    def setTid(self, trace_id):
        self.tid = trace_id
        
    # ------------------------------------------------------------------    
    # Timestamp sort in O(n)
    # ------------------------------------------------------------------
    def sortRadix(self):
        
        SEC = []
        for sec in range(60*1000):
            SEC.append([])
        for i in range(self.size()):
            SEC[self.getObs(i).timestamp.sec*1000 + self.getObs(i).timestamp.ms].append(i)
           
        MIN = []
        for sec in range(60):
            MIN.append([])   
        for i in range(len(SEC)):
            for j in range(len(SEC[i])):
                id = SEC[i][j]
                MIN[self.getObs(id).timestamp.min].append(id)
       
        HOURS = []
        for hour in range(24):
            HOURS.append([])
        for i in range(len(MIN)):
            for j in range(len(MIN[i])):
                id = MIN[i][j]
                HOURS[self.getObs(id).timestamp.hour].append(id)
            
        DAYS = []
        for day in range(31):
            DAYS.append([])
        for i in range(len(HOURS)):
            for j in range(len(HOURS[i])):
                id = HOURS[i][j]
                DAYS[self.getObs(id).timestamp.day-1].append(id)
                   
        MONTHS = []
        for month in range(12):
            MONTHS.append([])
        for i in range(len(DAYS)):
            for j in range(len(DAYS[i])):
                id = DAYS[i][j]
                MONTHS[self.getObs(id).timestamp.month-1].append(id)
      
        YEARS = []
        for year in range(100):
            YEARS.append([])
        for i in range(len(MONTHS)):
            for j in range(len(MONTHS[i])):
                id = MONTHS[i][j]
                YEARS[self.getObs(id).timestamp.year-1970].append(id)
         
        
        new_list = []
        for i in range(len(YEARS)):
            for j in range(len(YEARS[i])):
                id = YEARS[i][j]
                new_list.append(self.__POINTS[id])
           
        self.__POINTS = new_list


    # =========================================================================
    # Basic private methods to handle track object
    # =========================================================================
    def __removeObsById(self, i):
        length = self.size()
        del self.__POINTS[i]
        return (length - self.size())
    
    def __removeObsByTimestamp(self, tps):
        for i in range(self.size()):
            if (self.__POINTS[i].timestamp == tps):
                self.__removeObsById(i)
                return 1
        return 0
    
    def __removeObsListById(self, tab_idx):
        counter = 0
        for i in range(len(tab_idx)-1,-1,-1):
            counter += self.__removeObsById(tab_idx[i])
        return counter
    
    def __removeObsListByTimestamp(self, tab_tps):
        counter = 0
        for i in range(len(tab_tps)):
            counter += self.__removeObsByTimestamp(tab_tps[i])
        return counter
    
    def __getInsertionIndex(self, timestamp):
        N = self.size()
        if N == 0:
            return 0
        if N == 1:
            return (self.getFirstObs().timestamp < timestamp)*1
        delta = 2**((int)(math.log(N)/math.log(2))-1)
        id = 0
        while (delta != 0):
            id = id + delta
            if (id >= N):
                delta = -abs(delta >> 1)
                continue
            if (id == 0):
                break
            if (self.getObs(id).timestamp > timestamp):
                delta = -abs(delta >> 1)
            else:
                delta = +abs(delta >> 1)
        while(self.getObs(id).timestamp > timestamp):
            if (id == 0):
                break
            id -= 1
        while(self.getObs(id).timestamp <= timestamp):
            id += 1
            if (id == N):
                break
        return id
        
        
    def print(self, af_names="#all_features"):
        '''Console print of track with analytical features'''
        if self.size() == 0:
            return
        if af_names == "#all_features":
            af_names = self.getListAnalyticalFeatures()
        if not isinstance(af_names, list):
            af_names = [af_names]
        print("-----------------------------------------------------------------")
        line = "Analytical features:  "
        for i in range(len(af_names)):
            line += af_names[i]+"  "
        print(line)
        print("-----------------------------------------------------------------")
        for i in range(self.size()):
            output = (str)(self.__POINTS[i])+ ",  "
            for j in range(len(af_names)):
                output += str(self.getObsAnalyticalFeature(af_names[j], i))
                if j < len(af_names)-1:
                    output += ","
            print(output)
         
    def summary(self):
        '''
        Print summary (complete wkt below)
        '''
        output  = "-------------------------------------\n"
        output += "GPS track #" + str(self.tid) +" of user " + str(self.uid) + ":\n"
        output += "-------------------------------------\n"
        output += "  Nb of pt(s):   " + str(len(self.__POINTS)) + "\n"
        if (len(self.__POINTS) > 0):
            t1 = self.getFirstObs().timestamp
            t2 = self.getLastObs().timestamp
            output += "  Ref sys id   : " + self.getSRID() + "\n"
            output += "  Starting at  : " + (str)(t1) + "\n"
            output += "  Ending at    : " + (str)(t2) + "\n"
            output += "  Duration     : " + (str)('{:7.3f}'.format(t2-t1)) + " s\n"
            output += "  Length       : " + (str)('{:1.3f}'.format(self.length())) + " m\n"
        output += "-------------------------------------\n"
        if len(self.getListAnalyticalFeatures()) > 0:
            output += "Analytical feature(s):"
            for i in range(len(self.getListAnalyticalFeatures())):
                output += "\n - "+self.getListAnalyticalFeatures()[i] 
            output += "\n-------------------------------------\n"                        
        print(output)
        
        
    def length(self):
        '''
        Total length of track
        '''
        s = 0
        for i in range(1, self.size()):
            s += self.getObs(i-1).distanceTo(self.getObs(i))
        return s
        
    # DEPRECATED
    def computeNetDeniv(self, id_ini=0, id_fin=None):
        '''
        Computes net denivellation (in meters)
        '''
        if id_fin is None:
            id_fin = self.size()-1
        return Cinematics.computeNetDeniv(self, id_ini, id_fin)

    # DEPRECATED
    def computeAscDeniv(self, id_ini=0, id_fin=None):
        '''Computes positive denivellation (in meters)'''        
        if id_fin is None:
            id_fin = self.size()-1
        return  Cinematics.computeAscDeniv(self, id_ini, id_fin)
    
     # DEPRECATED   
    def computeDescDeniv(self, id_ini=0, id_fin=None):
        '''Computes negative denivellation (in meters)'''
        if id_fin is None:
            id_fin = self.size()-1 
        return Cinematics.computeDescDeniv(self, id_ini, id_fin)
        
   
    def toWKT(self):
        '''Transforms track into WKT string'''
        output = "LINESTRING("
        for i in range(self.size()):
            if self.getSRID() == "Geo":
                output += (str)(self.__POINTS[i].position.lon) + " " 
                output += (str)(self.__POINTS[i].position.lat)
            elif self.getSRID() == "ENU":
                output += (str)(self.__POINTS[i].position.E) + " " 
                output += (str)(self.__POINTS[i].position.N)
            if (i != self.size()-1):
                output += ","
        output += ")"
        return output
        
     
    def extract(self, id_ini, id_fin):
        '''
        Extract between two indices from a track
        id_ini: Initial index of extraction
        id_fin: final index of extraction
        '''
        track = Track(base=self.base)
        track.setUid(self.uid)
        for k in range(id_ini, id_fin+1):
            track.addObs(self.__POINTS[k])
        track.__transmitAF(self)
        return track
        

    def extractSpanTime(self, tini, tfin=None):
        '''
        Extract span time from a track
        tini: Initial time of extraction
        tfin: final time of extraction
        '''
		
        # Special case: track passed as input
        if isinstance(tini, Track) and (tfin is None):
            return self.extractSpanTime(tini[0].timestamp, tini[-1].timestamp)
            			
        if (tini > tfin):
            ttemp = tini
            tini = tfin
            tfin = ttemp
        track = Track([], self.uid, base=self.base)
        for k in range(self.size()):
            if (self.__POINTS[k].timestamp < tini):
                continue
            if (self.__POINTS[k].timestamp > tfin):
                continue
            track.addObs(self.__POINTS[k].copy())
        track.__transmitAF(self)
        return track
        
    def addSeconds(self, sec_number):
        '''Adds seconds to timestamps in track
        sec_number: number of seconds to add (may be < 0)'''
        for i in range(self.size()):
            self.getObs(i).timestamp = self.getObs(i).timestamp.addSec(sec_number)
    
    
    # =========================================================================
    # Analytical algorithms
    # =========================================================================
    def __controlName(name):
        if (name in ["x", "y", "z", "t", "timestamp", "idx"]):
            sys.exit("Error: analytical feature name '" + name +"' is not available")
    
    def addAnalyticalFeature(self, algorithm, name=None):
        '''
        Execute l'algo de l'AF.
        L'AF est déjà dans le dico, dans les features de Obs et initialisé.
        '''
        if (name == None):
            name = algorithm.__name__
        Track.__controlName(name)
        
        if not self.hasAnalyticalFeature(name):
            self.createAnalyticalFeature(name) 
        
        idAF = self.__analyticalFeaturesDico[name]
        
        for i in range(self.size()):
            value = 0
            try:
                value = algorithm(self, i)
            except IndexError:
                value = Utils.NAN
            self.getObs(i).features[idAF] = value
        return self.getAnalyticalFeature(name)
    
    def createAnalyticalFeature(self, name, val_init=0.0):
        '''
        Ajout de l'AF dans le dico et dans le features de Obs.
        Initialise tous les obs.
        '''
        if name == None:
            return
        Track.__controlName(name)
        if self.size() <= 0:
            sys.exit("Error: can't add AF '" + name + "', there is no observation in track")
        if self.hasAnalyticalFeature(name):
            return
        idAF = len(self.__analyticalFeaturesDico)
        self.__analyticalFeaturesDico[name] = idAF
        if isinstance(val_init, list):
            for i in range(self.size()):
                self.getObs(i).features.append(val_init[i])
        else:
            for i in range(self.size()):
                self.getObs(i).features.append(val_init)


    def removeAnalyticalFeature(self, name):
        if not self.hasAnalyticalFeature(name):
            sys.exit("Error: track does not contain analytical feature '" + name +"'") 
        idAF = self.__analyticalFeaturesDico[name]
        for i in range(self.size()):
            del self.getObs(i).features[idAF]
        del self.__analyticalFeaturesDico[name]
        keys = self.__analyticalFeaturesDico.keys()
        for k in keys:
            if self.__analyticalFeaturesDico[k] > idAF:
                self.__analyticalFeaturesDico[k] -= 1
            
		
    # -------------------------------------------------------------------------
    # Remove duplicate observations in a track. When two observations are 
	# identical, keeps only the first one.
	# Code must contain one or many of the following characters
	#   - X   : obs with same X are considered identical
	#   - Y   : obs with same Y are considered identical
	#   - Z   : obs with same Z are considered identical
	#   - T   : obs with same timestamp are considered identical
	#   - AF  : obs with same AF fields are considered identical 
	# E.g. "XYT" : obs with same (X,Y,T) are considered identical
    # -------------------------------------------------------------------------	
    def __compare(self, k1, k2, code):
        same = True
        if "X" in code:
            same = same and (self[k1].position.getX() == self[k2].position.getX())
        if "Y" in code:			
            same = same and (self[k1].position.getX() == self[k2].position.getX())
        if "Z" in code:
            same = same and (self[k1].position.getX() == self[k2].position.getX()) 
        if "T" in code:
            same = same and (self[k1].timestamp-self[k2].timestamp == 0) 
        if "AF" in code:
            for af in self.getListAnalyticalFeatures():
                same = same and (self[k1,af] == self[k2,af])
        return same

    def cleanDuplicates(self, code="XYZ"):
        TO_DEL = [False]*len(self)
        for i in range(1, len(self)):
            TO_DEL[i] = self.__compare(i-1, i, code)
            #print(self.__compare(i-1, i, code))
        self.__POINTS = [self.__POINTS[i] for i in range(len(self)) if not TO_DEL[i]]
			
    # -------------------------------------------------------------------------
    # General function to perform computations on analytical features.
	# Short-cut "op"
    # -------------------------------------------------------------------------
    # Case 1 : operator and operand listed separately
    #    - operator : to be selected in Operator class
    #    	-> Unary void operator  : arg2 = F(arg1), arg1, arg2 must be provided	
    #    	-> Binary void operator : arg3 = F(arg1, arg2)
    #       -> Unary operator  :  F(arg1), arg1 must be provided	 	
	#       -> Binary operator :  F(arg1, arg2), arg1, arg2 must be provided
    # Note that arg2 may be an AF name or a scalar value. When output AF name 
	# is not provided, it is automatically set as the first AF input in the 
	# formula. AF "x", "y", "z", "t", "timestamp" and "idx" are right away 
	# availables as "virtual" analytical features.
	# -------------------------------------------------------------------------
	# Case 2 : operator and operand listed in an algebraic expression
	# arg1 defines the algebraic expression. If this expression contains '=' 
	# sign, then output is registered as an AF in track, with name defined by 
	# the left-hand side of arg1. For example : track.operate("P=X+Y") performs
	# the sum of AFs X and Y, and returns the result as an AF named P in track.
	#   - Available operators : +, -, /, *, ^ in scalar and AF versions. 
	#   - Available functions : almost all those listed in Operator class
    #   - Functions are expressed with '{}'. E.g: track.operate("P=LOG{X}")
	#   - Special shorthand functions: D for differentiation, I for integration
	#     D2 for second-order differentiation and >> (resp. <<) for advance 
	#     (resp. delay) scalar operators. E.g: track.operate("v=3.6*D{s}/D{t}") 
	#     performs speed computation (in km/h), provided that curvilinear 
	#     abscissa s is already ddefined inside track. It is equivalent to the 
	#     somehow more sophisticated following version with delay operator: 
	#     track.operate("v=3.6*(s-(s>>1))/(t-(t>>1))") 
	#   - It is possible to add external identificator to the computations by 
	#     using passing a dictionnary of variables in arg2. For example, to 
    #     divide an AF A in a track by a (beforehand unknown) variable var:
    #     track.operate("A=A/factor", {'factor' : var}])
    # -------------------------------------------------------------------------		
    def op(self, operator, arg1=None, arg2=None, arg3=None):
        return self.operate(operator, arg1, arg2, arg3)

    def operate(self, operator, arg1=None, arg2=None, arg3=None):

        # Algebraic expression (arg1 = list of externals)
        if isinstance(operator, str):
            if arg1 is None:
                arg1 = []
            output = self.__evaluate(operator, arg1)	
            SUPPRESS_AF = self.getListAnalyticalFeatures()
            for af in SUPPRESS_AF:
                if (af[0] == "#"):
                    self.removeAnalyticalFeature(af)     
            return output			
		
        # UnaryOperator
        if (isinstance(operator, Operator.UnaryOperator)):
            if isinstance(arg1, str):
                return operator.execute(self, arg1)
            output = [0]*len(arg1)
            for i in range(output):
                output[i] = operator.execute(self, arg1[i])
            return output
        
        # BinaryOperator
        if (isinstance(operator, Operator.BinaryOperator)):
            if isinstance(arg1, str):
                return operator.execute(self, arg1, arg2)
            if len(arg1) != len(arg2):
                sys.exit("Error in "+type(operator).__name__+": non-concordant number in input features")
            output = [0]*len(arg1)
            for i in range(output):
                output[i] = operator.execute(self, arg1[i], arg2[i])
            return output
        
        # ScalarOperator
        if (isinstance(operator, Operator.ScalarOperator)):
            if isinstance(arg1, str):
                return operator.execute(self, arg1, arg2)
            output = [0]*len(arg1)
            for i in range(len(arg1)):
                output[i] = operator.execute(self, arg1[i], arg2)
            return output
    
        # UnaryVoidOperator
        if (isinstance(operator, Operator.UnaryVoidOperator)):
            if arg2 == None:
                arg2 = arg1
            if isinstance(arg1, str):
                return operator.execute(self, arg1, arg2)
            if len(arg1) != len(arg2):
                sys.exit("Error in "+type(operator).__name__+": non-concordant number in input and output features")
            for i in range(len(arg1)):
                operator.execute(self, arg1[i], arg2[i])
        
        # BinaryVoidOperator
        if (isinstance(operator, Operator.BinaryVoidOperator)):
            if arg3 == None:
                arg3 = arg1
            if isinstance(arg1, str):
                return operator.execute(self, arg1, arg2, arg3)
            if len(arg1) != len(arg2):
                sys.exit("Error in "+type(operator).__name__+": non-concordant number in input features")
            if len(arg1) != len(arg3):
                sys.exit("Error in "+type(operator).__name__+": non-concordant number in input and output features")
            for i in range(len(arg1)):
                operator.execute(self, arg1[i], arg2[i], arg3[i])
        
        # ScalarVoidOperator
        if (isinstance(operator, Operator.ScalarVoidOperator)):
            if arg3 == None:
                arg3 = arg1
            if isinstance(arg1, str):
                return operator.execute(self, arg1, arg2, arg3)
            if len(arg1) != len(arg3):
                sys.exit("Error in "+type(operator).__name__+": non-concordant number in input and output features")
            for i in range(len(arg1)):
                operator.execute(self, arg1[i], arg2, arg3[i])
				
    # -------------------------------------------------------------------------						
    # Algebraic operation on 2 tracks. Short-cut "biop"
    # If expression contains a left hand side AF, it is added to self track.
    # Self track and second track may have same name AF. Any AF referring to 
    # to the second track must be terminated with single ° character.
    # For example t1.bioperate(t2, "a=b°+c") adds 1st track's AF c with 2nd 
    # track's AF b and the result a is stored in 1st track AF a.
    # -------------------------------------------------------------------------		
    def biop(self, track, expression):
        return self.bioperate(track, expression)

    def bioperate(self, track, expression):
        track_tmp = self.copy()
        expression = expression.strip()
        tab = Track.__makeRPN(expression)
        for e in tab:
            if e[-1] == "°":
                track_tmp.createAnalyticalFeature(e, track[e[:-1]])
        track_tmp.op(expression)
        new_field = expression.split("=")[0]
        self.createAnalyticalFeature(new_field, track_tmp[new_field])
        return track_tmp[new_field]

    # =========================================================================
    # Return a reversed track (based on index)
    # Important: track may not be valid for some other functions
    # Used mostly to simplify backward kalman filter formulation
    # =========================================================================
    def reverse(self):
        output = self.copy()
        output.__POINTS = output.__POINTS[::-1]
        return output

    # =========================================================================
    #  Resampling
    # =========================================================================
    
    def resample(self, delta, algo=1, mode=2):
        '''Resampling a track with linear interpolation
        delta: interpolation interval (time in sec if 
        temporal mode is selected, space in meters if 
        spatial). Available modes are:
            - MODE_SPATIAL        (1)
            - MODE_TEMPORAL       (2)
        algorithm: 
            - ALGO_LINEAR            (1)
            - ALGO_THIN_SPLINES      (2)
            - ALGO_B_SPLINES         (3)
            - ALGO_GAUSSIAN_PROCESS  (4)
        In temporal mode, argument may be:
            - an integer or float: interval in seconds
            - a list of timestamps where interpolation 
            should be computed
            - a reference track'''
            
        # (Temporaire)
        if not (self.getSRID() == "ENU"):
            print("Error: track data must be in ENU coordinates for resampling")
            exit()
            
        Interpolation.resample(self, delta, algo, mode)
        self.__analyticalFeaturesDico = {}
    
    # =========================================================================
    #  Thin plates smoothing
    # =========================================================================	
    def smooth(self, constraint=1e3):
        times = self.copy()
        val = Interpolation.SPLINE_PENALIZATION
        Interpolation.SPLINE_PENALIZATION = constraint
        self.resample(self.frequency(), Interpolation.ALGO_THIN_SPLINES, mode=Interpolation.MODE_TEMPORAL)
        Interpolation.SPLINE_PENALIZATION = val
        self = self // times
	
    def incrementTime(self, dt=1, offset=0):  
        '''Add 1 sec to each subsequent record. Use incrementTime to 
        get valid timestamps sequence when timestamps are set as default 
        date on 1970/01/01 00:00:00 for example''' 
        for i in range(len(self)):
            self.getObs(i).timestamp = self.getObs(i).timestamp.addSec(i*dt + offset)
        
        
    # DEPRECATED
    def mapOn(self, reference, TP1, TP2=[], init=[], N_ITER_MAX=20, mode="2D", verbose=True):
    
        '''Geometric affine transformation to align two tracks with diferent
        coordinate systems. For "2D" mode, coordinates must be ENU or Geo. For 
        "3D" mode, any type of coordinates is valid. In general, it is recommended 
        to avoid usage of non-metric Geo coordinates for mapping operation, since 
        it is relying on an isotropic error model. Inputs:
           - reference: another track we want to align on or a list of points
           - TP1: list of tie points indices (relative to track self)
           - TP2: list of tie points indices (relative to track)
           - mode: could be "2D" (default) or "3D"
        if TP2 is not specified, it is assumed equal to TP1.
        TP1 and TP2 must have same size. Adjustment is performed with least squares.
        The general transformation from point X to point X' is provided below:
                                 X' = kRX + T
        with: k a positive real value, R a 2D or 3D rotation matrix and T a 2D or 
        3D translation vector. Transformation parameters are returned in standard 
        output in the following format: [theta, k, tx, ty] (theta in radians)
        Track argument may also be replaced ny a list of points.
        Note that mapOn does not handle negative determinant (symetries not allowed)
        '''   

        return Mapping.mapOn(self, reference, TP1, TP2, init, N_ITER_MAX, mode, verbose)

    # =========================================================================
    #  Adding noise to tracks
    # =========================================================================   
    def noise(self, sigma=5, kernel=None):
        if kernel is None:
            kernel = Kernel.DiracKernel()
        return Stochastics.noise(self, sigma, kernel)
        

    # =========================================================================
    # Graphical methods
    # =========================================================================
    def plotAsMarkers(self, size=8, frg='k', bkg='w', sym_frg='+', sym_bkg='o', type=None):
        if not type is None:
            if type == Plot.MARKERS_TYPE_NO_ENTRY:
                frg='w'; bkg='r'; sym_frg='_'; sym_bkg='o'
            if type == Plot.MARKERS_TYPE_INTERDICTION:
                frg='w'; bkg='r'; sym_frg='.'; sym_bkg='o'
            if type == Plot.MARKERS_TYPE_SPOT:
                frg='r'; bkg='w'; sym_frg='.'; sym_bkg='o'
            if type == Plot.MARKERS_TYPE_WARNING:
                frg='r'; bkg='w'; sym_frg=' '; sym_bkg='^'
            if type == Plot.MARKERS_TYPE_GIVE_WAY:
                frg='r'; bkg='w'; sym_frg=' '; sym_bkg='v'
            if type == Plot.MARKERS_TYPE_NO_STOP:
                frg='r'; bkg='b'; sym_frg='x'; sym_bkg='o'
            if type == Plot.MARKERS_TYPE_INFORMATION:
                frg='b'; bkg='w'; sym_frg=' '; sym_bkg='s'

        plt.plot(self.getX(), self.getY(), frg+sym_bkg, markersize=size)
        plt.plot(self.getX(), self.getY(), bkg+sym_bkg, markersize=int(0.8*size))
        plt.plot(self.getX(), self.getY(), frg+sym_frg, markersize=int(0.8*size))
    
    		
    # ----------------------------------------------------
	# Method to plot a track (short cut from Plot)
	# Append:
	#  - True : append to the current plot
	#  - False: create a new plot
	#  - Ax   : append to the fiven ax object 
	# ----------------------------------------------------
	# Output:
	#  Ax object (may be input into append parameter)
	# ----------------------------------------------------
    def plot(self, sym='k-', type='LINE', af_name = '', cmap = -1, append=True):
        '''
        af_name: test si isAFTransition
        '''
        plot = Plot.Plot(self)
        plot.sym = sym
        plot.color = sym[0]
        plot.w = 6
        plot.h = 5
        return plot.plot(type, af_name, cmap, append=append)
		
    # ----------------------------------------------------
	# Plot track uncertainty (as error ellipses)
	# Input track must contain an AF with (at least) a 
	# 2 x 2 covariance matrix. If this matrix has dim > 2,
	# first two dimensions are arbitrarily considered
	# ----------------------------------------------------
    def plotEllipses(self, sym='r-', factor=3, af=None, append=True):
        plot = Plot.Plot(self)
        plot.sym = sym
        plot.w = 6
        plot.h = 5
        return plot.plotEllipses(self, sym, factor, af, append)
        
    def plotProfil(self, template = 'SPATIAL_SPEED_PROFIL', afs = []):
        '''
        Représentation du profil de la trace suivant une AF.
        
        Le nom du template doit respecter:  XXX_YYYY_PROFILE
        avec:
            XXX: SPATIAL ou TEMPORAL
            YYY: ALTI, SPEED ou AF_NAME
        
        Le tableau de nom afs: teste si isAFTransition
        '''
        
        nomaxes = template.split('_')
        if len(nomaxes) != 3:
            sys.exit("Error: pour le profil il faut respecter XXX_YYY_PROFIL")
            
        if nomaxes[0] != 'SPATIAL' and nomaxes[0] != 'TEMPORAL':
            sys.exit("Error: pour le profil il faut respecter XXX_YYY_PROFIL avec XXX SPATIAL or TEMPORAL")

        if nomaxes[2] != 'PROFIL':
            sys.exit("Error: pour le profil il faut respecter XXX_YYY_PROFIL")
            
        if nomaxes[1] != 'SPEED' and nomaxes[1] != 'ALTI' and not self.hasAnalyticalFeature(nomaxes[1]):
            sys.exit("Error: pour le profil il faut respecter XXX_YYY_PROFIL avec YYY: ALTI, SPEED or existing AF")
            
        
        plot = Plot.Plot(self)
        plot.plotProfil(template, afs)

        
    def plotAnalyticalFeature(self, af_name, template='BOXPLOT'):
        '''
        TEMPLATE: BOXPLOT
        '''
        plot = Plot.Plot(self)
        plot.plotAnalyticalFeature(af_name, template) 

        
        
    # =========================================================================
    # Track simplification (returns a new track)
    # Tolerance is in the unit of track observation coordinates
    #   MODE_SIMPLIFY_DOUGLAS_PEUCKER (1)
    #   MODE_SIMPLIFY_VISVALINGAM (2)
    # =========================================================================    
    # DEPRECATED
    def simplify(self, tolerance, mode = 1):
        return Simplification.simplify(self, tolerance, mode)
        
    
    # =========================================================================
    #    Built-in Analytical Features 
    # =========================================================================
    def estimate_speed(self, kernel=None):
        '''Compute and return speed for each points
        2nd order time centered time finite difference 
        if raw speeds are required. If kernel is specified  
        smoothed speed estimation is computed.'''
        if kernel is None:
            return self.estimate_raw_speed()
        else:
            return self.smoothed_speed_calculation(kernel)
    
    # DEPRECATED
    def estimate_raw_speed(self):
        return Cinematics.estimate_speed(self)
    
    # DEPRECATED    
    def smoothed_speed_calculation(self, kernel):
        return Cinematics.smoothed_speed_calculation(self, kernel)
        
    def getSpeed(self):
        if self.hasAnalyticalFeature(Analytics.BIAF_SPEED):
            return self.getAnalyticalFeature(Analytics.BIAF_SPEED)
        else:
            sys.exit("Error: 'estimate_speed' has not been called yet")

    # DEPRECATED
    def computeAvgSpeed(self, id_ini=0, id_fin=None):
        '''Computes mean speed (m/s) between two points'''
        if id_fin is None:
            id_fin = self.size()-1
        return Cinematics.computeAvgSpeed(self, id_ini, id_fin)
    
    # DEPRECATED
    def computeAvgAscSpeed(self, id_ini=0, id_fin=None):
        '''
        Computes average ascending speed (m/s)
        TODO : à adapter
        '''
        if id_fin is None:
            id_fin = self.size()-1
        return Cinematics.computeAvgAscSpeed(self, id_ini, id_fin)
    
    # DEPRECATED    
    def compute_abscurv(self):
        '''
        Compute and return curvilinear abscissa for each points
        '''
        return Cinematics.computeAbsCurv(self)
        
    def getAbsCurv(self):
        if self.hasAnalyticalFeature(Analytics.BIAF_ABS_CURV):
            return self.getAnalyticalFeature(Analytics.BIAF_ABS_CURV)
        else:
            sys.exit("Error: 'compute_abscurv' has not been called yet")

    
    # DEPRECATED
    def getCurvAbsBetweenTwoPoints(self, id_ini=0, id_fin=None):
        '''
        Computes and return the curvilinear abscissa between two points
        TODO : adapter avec le filtre
        '''
        if id_fin is None:
            id_fin = self.size()-1
        return Cinematics.computeCurvAbsBetweenTwoPoints(self, id_ini, id_fin)



    # ----------------------------------------------------------------------------------------------------
    # Tools to query observations in a track with SQL-like commands. Output depends on the SELECT clause:
    #     - If "SELECT *" then output is a copied track of the original track (with all its AF hopefully)
    #     - If "SELECT f1, f2... fp", then output is a (p x n)-dimensional array, with p = number of fields 
    #       queried and n = number of observations selected by the WHERE conditions.
    #     - If "SELECT AGG1(f1), AGG2(f2)... AGGp(fp)", with AGG1, AGG2,.. AGGp, a set of p aggregators, 
    #       then output is a p-dimensional array, with on value for each aggregator
    #     - If "SELECT AGG(f)", then output is the floating point value returned by the operator.
    # Note that operators take as input only analytical feature names. Therefore, "SELECT COUNT(*)" syntax 
    # is not allowed and must be replaced equivalently by "SELECT COUNT(f)" with any AF name f.
    # General rules: 
    #     - Only SELECT and WHERE keywords (SET and DELETE available soon)
    #     - All analytical features + x, y, z, t, and timestamp are available as fields
    #     - Fields are written without quotes. They must not contain blank spaces
    #     - "t" is time as integer in seconds since 1970/01/01 00:00:00, and "timestamp" is GPSTIme object
    #     - Blank space must be used between every other words, symbols and operators
    #     - WHERE clause may contain as many conditions as needed, separated by OR/AND key words
    #     - Parenthesis are not allowed within WHERE clause. Use boolean algebra rules to reformulate 
    #       query without parenthesis: e.g. A AND (B OR C) = A AND B OR A AND C. Or use successive queries.
    #     - Each condition must contain exactly 3 parts (separated by blank spaces) in this exact order:
    #         (1) the name of an analytical feature to test
    #         (2) a comparison operator among >, <, >=, <=, ==, != and LIKE (with % in str and timestamps)
    #         (3) a threshold value which is automatically casted to the type of the AF given in (1). 
    #             Intended types accepted are: integers, floats, strings, boolean and GPSTime. 
    #             When GPSTime is used as a threshold value, eventhough it may contain 2 parts 
    #            (date and time), it must not be enclosed within quotes. For boolean, "1", "T" and "TRUE"
    #             are considered as logical True, all other values are considered as False.    
    #     - Important: no computation allowed in WHERE conditions. E.g. "... WHERE z-2 > 10" not allowed
    #     - Available aggregators: all unary operators as described in Operator.py, except MSE
    #     - Capital letters must be used for SQL keywords SELECT, WHERE, AND, OR and aggregators 
    # ----------------------------------------------------------------------------------------------------
    def __condition(val1, operator, val2):

        if operator == "LIKE":
            return Utils.compLike(str(val1), val2)

        if isinstance(val1, int):
            val2 = int(val2)
        if isinstance(val1, float):
            val2 = float(val2)
        if isinstance(val1, GPSTime):
            val2 = GPSTime.readTimestamp(val2)
        if isinstance(val1, bool):
            val2 = (val2.upper == "TRUE") or (val2.upper == "T") or (val2 == "1")
            
        if operator == "<":
            return val1 < val2
        if operator == ">":
            return val1 > val2
        if operator == "<=":
            return val1 <= val2
        if operator == ">=":
            return val1 >= val2
        if (operator == "=") or (operator == "=="):
            return val1 == val2
        if operator == "!=":
            return val1 != val2            
    
    def query(self, cmd):
    
        cmd = cmd.strip()
        
        AGG = ["SUM", "AVG", "COUNT", "VAR", "MEDIAN", "ARGMIN", "ARGMAX", "MIN", "MAX", "RMSE", "MAD", "STDDEV", "ZEROS"]
            
        select_part = cmd.split("SELECT")[1].split("WHERE")[0].strip()
        
        if not select_part == "*":
            select_part = select_part.split(",")
            aggregator = []
            for i  in range(len(select_part)):
                for j in range(len(AGG)):
                    if ((AGG[j]+"(") in select_part[i]):
                        aggregator.append(j)
                        select_part[i] = select_part[i].strip()[len(AGG[j])+1:-1]
                        break
           
        temp = cmd.split("WHERE")
        if len(temp) < 2:
            where_part = -1
        else:
            where_part = temp[1]
            if ("(" in where_part) or (")" in where_part):
                message = "Error: parenthesis not allowed in conditions."
                message += "Use boolean algebra rules to reformulate query or use successive queries"
                print(message)
                exit()
        
        if not select_part == "*":
            LAF = []
            for i in range(len(select_part)):
                LAF.append([])
        
        output = Track()
        BOOL = []        
        
        for i in range(self.size()):
            if where_part== -1:
                select_all = True
            else:
                c0 = where_part.split("OR")
                select_all = False
                for c1 in c0:
                    c2 = c1.split("AND")
                    select = True
                    for c3 in c2:
                        c4 = c3.strip().split(" ")
                        operator = c4[1]
                        for k in range(3,len(c4)):
                            c4[2] += " " + c4[k]
                        select = select and Track.__condition(self[c4[0]][i], operator, c4[2])
                    select_all = select_all or select
            BOOL.append(select_all)
             
        if select_part == "*":            
            for i in range(len(BOOL)):
                if BOOL[i]:
                    output.addObs(self[i])
            output.__analyticalFeaturesDico = self.__analyticalFeaturesDico.copy()
            return output
        else:
            for i in range(len(BOOL)):
                if BOOL[i]:
                    for j in range(len(select_part)):
                        LAF[j].append(self[select_part[j].strip()][i])
                
     
            if len(aggregator) == 0:
                return LAF
                
            OUTPUT = []
            for af in range(len(LAF)):
                AF = LAF[af]
                if AGG[aggregator[af]] == "COUNT":
                    OUTPUT.append(len(AF))
                if (len(aggregator) > 0) and (len(AF) == 0):
                    return None
                if (len(aggregator) > 0) and (len(AF) > 0):
                    tmp = Track()
                    for i in range(len(AF)):
                        tmp.addObs(Obs(ENUCoords(0,0,0)))
                    tmp.createAnalyticalFeature("#tmp", AF)
                    if AGG[aggregator[af]] == "SUM":
                        OUTPUT.append(tmp.operate(Operator.Operator.SUM, "#tmp"))
                    if AGG[aggregator[af]] == "AVG":
                        OUTPUT.append(tmp.operate(Operator.Operator.AVERAGER, "#tmp"))
                    if AGG[aggregator[af]] == "VAR":
                        OUTPUT.append(tmp.operate(Operator.Operator.VARIANCE, "#tmp")) 
                    if AGG[aggregator[af]] == "MEDIAN":
                        OUTPUT.append(tmp.operate(Operator.Operator.MEDIAN, "#tmp")) 
                    if AGG[aggregator[af]] == "MIN":
                        OUTPUT.append(tmp.operate(Operator.Operator.MIN, "#tmp")) 
                    if AGG[aggregator[af]] == "MAX":
                        OUTPUT.append(tmp.operate(Operator.Operator.MAX, "#tmp")) 
                    if AGG[aggregator[af]] == "RMSE":
                        OUTPUT.append(tmp.operate(Operator.Operator.RMSE, "#tmp")) 
                    if AGG[aggregator[af]] == "STDDEV":
                        OUTPUT.append(tmp.operate(Operator.Operator.STDDEV, "#tmp")) 
                    if AGG[aggregator[af]] == "ARGMIN":
                        OUTPUT.append(tmp.operate(Operator.Operator.ARGMIN, "#tmp"))
                    if AGG[aggregator[af]] == "ARGMAX":
                        OUTPUT.append(tmp.operate(Operator.Operator.ARGMAX, "#tmp"))
                    if AGG[aggregator[af]] == "ZEROS":
                        OUTPUT.append(tmp.operate(Operator.Operator.ZEROS, "#tmp"))
                    if AGG[aggregator[af]] == "MAD":
                        OUTPUT.append(tmp.operate(Operator.Operator.MAD, "#tmp"))
            
            if (len(OUTPUT) == 1):
                return OUTPUT[0]            

            return OUTPUT            
   
    # ------------------------------------------------------------ 
    #   Applying operators through algebraic expressions
    # ------------------------------------------------------------
    
    def __makeRPN(expression):
        s = expression
        for operator in ["=", "<>", "+-", "!", "*/", "%", "^", "@", "&$"]:
            depth = 0
            for p in range(len(s) - 1, -1, -1):
                if s[p] == ')': depth += 1
                if s[p] == '(': depth -= 1
                if not depth and s[p] in operator:
                    return (Track.__makeRPN(s[:p]) + Track.__makeRPN(s[p+1:])) + [s[p]]
        s = s.strip()
        if s[0] == '(':
            return Track.__makeRPN(s[1:-1])
        return [s]  

    def __applyOperation(self, op1, op2, operator, temp_af_counter):
        # Handling special case of affectation
        if operator == "=":
            if self.hasAnalyticalFeature(op2):
                if self.hasAnalyticalFeature(op1):
                    if op1 in ["x", "y", "z", "t"]:
                        if op1 == "x":
                            self.setXFromAnalyticalFeature(op2)
                        if op1 == "y":
                            self.setYFromAnalyticalFeature(op2)
                        if op1 == "z":
                            self.setZFromAnalyticalFeature(op2)
                        if op1 == "t":
                            self.setTFromAnalyticalFeature(op2)
                        self.removeAnalyticalFeature(op2)
                    else:
                        AF = self.getAnalyticalFeature(op2)
                        self.removeAnalyticalFeature(op1)
                        self.createAnalyticalFeature(op1, AF)
                else:
                    self.createAnalyticalFeature(op1, self.getAnalyticalFeature(op2))
            else:
                self.createAnalyticalFeature(op1, float(op2))
            return
        
		# Floating point operation
        if Utils.isfloat(op1) and Utils.isfloat(op2):
            op1 = float(op1)
            op2 = float(op2)
            if operator == "+":
                return op1 + op2
            if operator == "-":
                return op1 - op2
            if operator == "*":
                return op1 * op2
            if operator == "/":
                return op1 / op2
            if operator == "^":
                return op1 ^ op2
            if operator == ">":
                return op1 > op2
            if operator == "<":
                return op1 < op2

		# Functional operator
        if operator == "@":
            out_af = "#"+str(temp_af_counter)
            if op1 in Operator.Operator.NAMES_DICT_VOID:
                self.operate(Operator.Operator.NAMES_DICT_VOID[op1], op2, out_af)
                return out_af
            if op1 in Operator.Operator.NAMES_DICT_NON_VOID:
                out = self.operate(Operator.Operator.NAMES_DICT_NON_VOID[op1], op2)
                self.createAnalyticalFeature(out_af, [out]*self.size())
                return out_af			
            print("Function '"+op1+ "' is unknown")
            exit(1)                

        op1IsAF = self.hasAnalyticalFeature(op1)
        op2IsAF = self.hasAnalyticalFeature(op2)

        # [AF operator AF] case
        if op1IsAF and op2IsAF:
            out_af = "#"+str(temp_af_counter)
            self.operate(Operator.Operator.NAMES_DICT_VOID[operator], op1, op2, out_af)
            return out_af 

        # [AF operator float] case
        if (op1IsAF and not op2IsAF):	
            out_af = "#"+str(temp_af_counter)
            self.operate(Operator.Operator.NAMES_DICT_VOID["s"+operator], op1, float(op2), out_af)
            return out_af   

        # [float operator AF] case
        if (op2IsAF and not op1IsAF):		
            out_af = "#"+str(temp_af_counter)
            self.operate(Operator.Operator.NAMES_DICT_VOID["sr"+operator], op2, float(op1), out_af)
            return out_af 			

        print("Invalid operator "+str(operator)+ " for operands "+str(op1)+ " and "+str(op2))
        exit(1)		
		
    def __evaluateRPN(self, expression, external=[]):
        stack = []
        operators = ["=", "+", "-", "*", "/", "^", "@", "&", "$", "<", ">", "%", "!"]
        temp_af_counter = 0
		
		# Stack computation
        for e in expression:
            #print("STACK = ", stack, "->", e)   # DEBUG LINE
            if e in operators:
                operand2 = stack.pop()
                operand1 = stack.pop()
                stack.append(self.__applyOperation(operand1, operand2, e, temp_af_counter))
                temp_af_counter += 1
                continue
            if e in external:
                e = external[e]
            stack.append(e)
        return expression

    def __convertReflexOperator(expression):
        OPS = ["+", "-", "*", "/", "^", ">>", "<<", "%", "!"]
        for op in OPS:
            if op+"=" in expression:
                splt = expression.split(op+"=")
                expression = splt[0] + "=" + splt[0] + op + "(" +splt[1] + ")" 
        return expression
		
    def __unaryOp(expression):
        if (expression[0] in ["-", "+"]):
            expression = "0" + expression
        expression = expression.replace("=-", "=0-").replace("=+", "=0+")  
        expression = expression.replace("(-", "(0-").replace("(+", "(0+") 	
        expression = expression.replace("--", "+").replace("++", "+")
        expression = expression.replace("+-", "-").replace("-+", "-")		
        return expression

    def __specialOpChar(expression):  
        expression = expression.replace("**", "^")        
        expression = expression.replace(".*", "!")
        expression = expression.replace("{", "@(").replace("}", ")")
        expression = expression.replace(">>", "&").replace("<<", "$") 
        return expression
		
    def __prime(rpn):
        out = []
        for e in rpn:
            if e[-1] == "'":
                out = out + ["D"] + [e[0:-1]] + ["@"]
                out = out + ["D"] + ["t"] + ["@"] + ["/"]                
            else:
                out = out + [e]
        return out
		
    def __double_prime(rpn):
        return Track.__prime(Track.__prime(rpn))
		
    def __evaluate(self, expression, external=[]):
        expression = expression.replace(" ", "")
        expression = Track.__specialOpChar(expression)
        expression = Track.__convertReflexOperator(expression)
        expression = Track.__unaryOp(expression)
        for f_name in Operator.Operator.NAMES_DICT_VOID:
            if f_name[-1] in ['+', '-', '*', '/', '^', '!']:
                continue
            expression = expression.replace(f_name+"(", f_name+"@(")
        for f_name in Operator.Operator.NAMES_DICT_NON_VOID:
            if f_name[-1] in ['+', '-', '*', '/', '^']:
                continue
            expression = expression.replace(f_name+"(", f_name+"@(")
        void = ("=" in expression)
        if not void:
            expression = "#output = "+ expression
        self.__evaluateRPN(Track.__double_prime(Track.__makeRPN(expression)), external)
        if not void:
            output = self.getAnalyticalFeature("#output")
            self.removeAnalyticalFeature("#output")
            return output
      
    # ------------------------------------------------------------
    # Rotation of 2D track (coordinates should be ENU)
    # Input: track in ENU coords and theta angle (in radians)
    # Output: rotated track (in ENU coords)
    # ------------------------------------------------------------  
    def rotate(self, theta):
        if not (self.getSRID() == "ENU"):
            print("Error: track to rotate must be in ENU coordinates")
            exit()
        for i in range(self.size()):
            self.getObs(i).position.rotate(theta)
			
    # ------------------------------------------------------------
    # Rotation of 3D track (coordinates should be ENU/ECEF)
    # Input: 
	#   - track in ENU/ECEF coords
	#   - 3x3 rotation matrix
    # Output: rotated track (in ENU/ECEF coords)
    # ------------------------------------------------------------  
    def rotate3D(self, R):
        if not (self.getSRID() in ["ENU", "ECEF"]):
            print("Error: track to scale must be in ENU/ECEF coordinates")
            exit()
        for i in range(self.size()):
            x = self.getObs(i).position.getX()
            y = self.getObs(i).position.getY()
            z = self.getObs(i).position.getZ()
            self.getObs(i).position.setX(R[0,0]*x + R[0,1]*y + R[0,2]*z)
            self.getObs(i).position.setY(R[1,0]*x + R[1,1]*y + R[1,2]*z)
            self.getObs(i).position.setZ(R[2,0]*x + R[2,1]*y + R[2,2]*z)

    # ------------------------------------------------------------
    # Homothetic transformation of 2D track (coordinates in ENU)
    # Input: track in ENU coords and h homothetic ratio
    # Output: scaled track (in ENU coords)
    # ------------------------------------------------------------  
    def scale(self, h):
        if not (self.getSRID() == "ENU"):
            print("Error: track to scale must be in ENU coordinates")
            exit()
        for i in range(self.size()):
            self.getObs(i).position.scale(h)
			

    # ------------------------------------------------------------
    # Homothetic transformation of 3D track (coords in ENU/ECEF)
    # Input: 
	#   - track in ENU/ECEF coords
	#   - h homothetic ratio
	#   - center in ENU/ECEF coords (default is centroid)
    # Output: scaled track (in ENU coords)
    # ------------------------------------------------------------  
    def scale3D(self, h, center=None):
        if not (self.getSRID() in ["ENU", "ECEF"]):
            print("Error: track to scale must be in ENU/ECEF coordinates")
            exit()
        if center is None:
            center = self.getCentroid()
        cx = center.getX()
        cy = center.getY()
        cz = center.getZ()
        for i in range(self.size()):
            x = self.getObs(i).position.getX()
            y = self.getObs(i).position.getY()
            z = self.getObs(i).position.getZ()
            self.getObs(i).position.setX(cx + h*(x-cx))
            self.getObs(i).position.setY(cy + h*(y-cy))
            self.getObs(i).position.setZ(cz + h*(z-cz))
            
    # ------------------------------------------------------------
    # Translation of 3D track (coordinates in ENU)
    # Input: track in ENU coords and tx, ty translation parameters
    # Output: translated track (in ENU coords)
    # ------------------------------------------------------------  
    def translate(self, tx, ty, tz=0):
        if not (self.getSRID() == "ENU"):
            print("Error: track to scale must be in ENU coordinates")
            exit()
        for i in range(self.size()):
            self.getObs(i).position.translate(tx, ty, tz)

    # ------------------------------------------------------------
    # Symmetric transformation of 2D track based on an axis x=c, 
	# y=c or z=c. Track must be provided in ENU or ECEF coords
    # Input: dimension (x=0, y=1, z=2) and value c (default 0).
    # Output: translated track (in ENU r ECEF coords)
    # ------------------------------------------------------------  
    def symmetrize(self, dim, val=0):
        if not (self.getSRID() in ["ENU", "ECEF"]):
            print("Error: track to scale must be in ENU/ECEF coordinates")
            exit()
        for i in range(self.size()):
            if (dim == 0) or (dim in ["x", "X", "E"]):
                self.getObs(i).position.setX(val-self.getObs(i).position.getX())        
            if (dim == 1) or (dim in ["y", "Y", "N"]):
                self.getObs(i).position.setY(val-self.getObs(i).position.getY())  
            if (dim == 2) or (dim in ["z", "Z", "U"]):
                self.getObs(i).position.setZ(val-self.getObs(i).position.getZ())    
				
    # ------------------------------------------------------------
    # Removal of idle points at the begining or end of track
    # Input: parameter to set and mode in "begin" or "end"
    # Output: cleared track
    # ------------------------------------------------------------     
    def removeIdleEnds(self, parameter, mode="begin"):
        track = self.copy() 
        n = track.size()
        if track.size() <= 5:
            return track
        if mode == "begin": 
            init_center = track.extract(0,4).getCentroid()
            for i in range(1,n-4):
                portion = track.extract(i,i+4)
                d = portion.getCentroid().distance2DTo(init_center)
                sdx = portion.operate(Operator.Operator.STDDEV, "x")
                sdy = portion.operate(Operator.Operator.STDDEV, "y")
                sdz = portion.operate(Operator.Operator.STDDEV, "z")                        
                if d > parameter + (sdx*sdx+sdy*sdy+sdz*sdz)**0.5:
                    break
            if i == n-5:
                return track
            return track.extract(i-4,n-1)
        if mode == "end":
            init_center = track.extract(n-5,n-1).getCentroid()
            for i in range(n-5,5,-1):
                portion = track.extract(i-4,i)
                d = portion.getCentroid().distance2DTo(init_center)
                sdx = portion.operate(Operator.Operator.STDDEV, "x")
                sdy = portion.operate(Operator.Operator.STDDEV, "y")
                sdz = portion.operate(Operator.Operator.STDDEV, "z")    
                if d > parameter + math.sqrt(sdx*sdx+sdy*sdy+sdz*sdz)**0.5:
                    break
            if i == 5:
                return track
            return track.extract(0,i-4)    
    

    # ------------------------------------------------------------
    # [+] Concatenation of two tracks
    # ------------------------------------------------------------
    def __add__(self, track):
        t1 = self   # copy (long) ?
        t2 = track  # copy (long) ?
        AF1 = self.getListAnalyticalFeatures()
        AF2 = track.getListAnalyticalFeatures()
        track = Track(t1.__POINTS + t2.__POINTS, t1.uid, t1.tid, base=t1.base)
        same = True
        if len(AF1) != len(AF2):
            same = False
        else:
            for i in range(len(AF1)):
                same = same and (AF1[i] == AF2[i])
        if same:
            track.__transmitAF(self)        
        return track
        
    # ------------------------------------------------------------
    # [/] Even split of tracks (returns n+1 segments)
    # ------------------------------------------------------------
    def __truediv__(self, number):
        N = (int)(self.size()/number)
        R = self.size()-N*number
        SPLITS = TrackCollection()
        for i in range(number+1):
            id_ini = i*N
            id_fin = min((i+1)*N, self.size())+1
            portion = Track(self.__POINTS[id_ini:id_fin], base=self.base)
            portion.__transmitAF(self)
            SPLITS.addTrack(portion)
        return SPLITS
        
    # ------------------------------------------------------------    
    # [>] Removes first n points of track or time comp    
    # ------------------------------------------------------------    
    def __gt__(self, arg):
        if isinstance(arg, Track):
            t1i = self.getFirstObs().timestamp
            t2f = arg.getLastObs().timestamp            
            return (t1i > t2f)            
        else:
            output = Track(self.__POINTS[arg:self.size()], self.uid, self.tid, self.base)
            output.__transmitAF(self)
            return output
        
    # ------------------------------------------------------------    
    # [<] Removes last n points of track or time comp  
    # ------------------------------------------------------------    
    def __lt__(self, arg):
        if isinstance(arg, Track):
            t1f = self.getLastObs().timestamp
            t2i = arg.getFirstObs().timestamp            
            return (t1f < t2i)
        else:
            output = Track(self.__POINTS[0:(self.size()-arg)], self.uid, self.tid, self.base)
            output.__transmitAF(self)
            return output
        
    # ------------------------------------------------------------    
    # [>=] Remove idle points at the start of track or time comp   
    # ------------------------------------------------------------
    def __ge__(self, arg):
        if isinstance(arg, Track):
            t1i = self.getFirstObs().timestamp
            t1f = self.getLastObs().timestamp
            t2i = arg.getFirstObs().timestamp
            t2f = arg.getLastObs().timestamp            
            return ((t1f >= t2f) and (t1i >= t2i))
        else:
            return self.removeIdleEnds(arg, "begin")

    # ------------------------------------------------------------    
    # [<=] Remove idle points at the end of track or time comp    
    # ------------------------------------------------------------
    def __le__(self, arg):
        if isinstance(arg, Track):
            t1i = self.getFirstObs().timestamp
            t1f = self.getLastObs().timestamp
            t2i = arg.getFirstObs().timestamp
            t2f = arg.getLastObs().timestamp            
            return ((t1f <= t2f) and (t1i <= t2i))
        else:
            return self.removeIdleEnds(arg, "end")
        
    # ------------------------------------------------------------    
    # [!=] Available operator       
    # ------------------------------------------------------------
    def __neq__(self, arg):
        return None
        
    # ------------------------------------------------------------    
    # [Unary -] Available operator      
    # ------------------------------------------------------------
    def __neg__(self, arg):
        return None    
        
    # ------------------------------------------------------------    
    # [**] Resample according to a number of points  
    # Linear interpolation and temporal resampling
    # ------------------------------------------------------------
    def __pow__(self, nb_points):
        output = self.copy()
        dt = output.duration()/(nb_points) * (1-1e-3)
        output.resample(dt) # Linear / temporal
        return output
    
    # ------------------------------------------------------------    
    # [abs] Available operator     
    # ------------------------------------------------------------
    def __abs__(self):
        return None
        
    # ------------------------------------------------------------    
    # [len] Number of points in track    
    # ------------------------------------------------------------
    def __len__(self):
        return self.size()
    
    # ------------------------------------------------------------    
    # [-] Computes difference profile of 2 tracks    
    # ------------------------------------------------------------
    def __sub__(self, arg):
        if isinstance(arg, int): 
            print("Available operator not implemented yet")
            return None
        else:
            return Comparison.differenceProfile(self, arg)
        
    # ------------------------------------------------------------
    # [*] Temporal resampling of track or track intersections
    # ------------------------------------------------------------
    def __mul__(self, arg):
        if isinstance(arg, Track):
            return Geometrics.intersection(self, arg)
        else:
            track = self.copy()
            dt = (track.frequency("temporal")/arg)*(1-1e-3)
            track.resample(dt)  # Linear / Temporal
            return track
        
    # ------------------------------------------------------------
    # [%] Remove one point out of n (or according to list pattern)
    # ------------------------------------------------------------    
    def __mod__(self, sample):
        if isinstance(sample, int):
            track = Track(self.__POINTS[::sample], self.uid, self.tid, base=self.base)
            track.__transmitAF(self)
            return track
        if isinstance(sample, list):
            track = Track(base=self.base)
            for i in range(self.size()):
                if (sample[i%len(sample)]):
                    track.addObs(self.getObs(i))
            track.__transmitAF(self)
            return track
        
    # ------------------------------------------------------------
    # [//] Time resample of a track according to another track
    # ------------------------------------------------------------    
    def __floordiv__(self, track):
        track_resampled = self.copy()
        track_resampled.resample(track, Interpolation.MODE_TEMPORAL)
        return track_resampled    
    
    # ------------------------------------------------------------
    # [[n]] Get and set obs number n (or AF vector with name n)
	# If n is tuple ["af", index] or [index, "af"]
	# If argument is a string starting with "$", it's interpreted
	# as an algebraic operation on analytical features.
    # ------------------------------------------------------------    
    def __getitem__(self, n):
        if isinstance(n, tuple):
            if isinstance(n[0], str):
                return self.getObsAnalyticalFeature(n[0], n[1])
            else: 
                return self.getObsAnalyticalFeature(n[1], n[0])
        if isinstance(n, str):
            n = n.strip()
            if ("+" in n) or ("-" in n) or ("/" in n) or ("*" in n) or ("^" in n):
                return self.operate(n)		
            if (">" in n) or ("<" in n) or ("(" in n) or (")" in n) or ("=" in n) or ("'" in n):	
                return self.operate(n)	
            return self.getAnalyticalFeature(n)
        output = self.__POINTS[n] 
        if not isinstance(output, Obs):
            return Track(self.__POINTS[n])
        return self.__POINTS[n]  
    def __setitem__(self, n, obs):
        self.__POINTS[n] = obs    
		


# --------------------------------------------------------------------------
# Circular import (not satisfying solution)
# --------------------------------------------------------------------------
from tracklib.core.Bbox import Bbox

import tracklib.core.Kernel as Kernel
import tracklib.algo.Mapping as Mapping
import tracklib.algo.Analytics as Analytics

import tracklib.algo.Geometrics as Geometrics
import tracklib.algo.Cinematics as Cinematics
import tracklib.algo.Comparison as Comparison
import tracklib.algo.Stochastics as Stochastics
import tracklib.algo.Interpolation as Interpolation
import tracklib.algo.Simplification as Simplification<|MERGE_RESOLUTION|>--- conflicted
+++ resolved
@@ -242,19 +242,11 @@
         m.setY(self.operate(Operator.Operator.AVERAGER, 'y'))
         if not Utils.isnan(m.getZ()):
             m.setZ(self.operate(Operator.Operator.AVERAGER, 'z'))
-<<<<<<< HEAD
         return m    
-    
-    def getEnclosedPolygon(self):
-        return Polygon(self.getX(), self.getY())	
-		
-=======
-        return m  
 
     def getEnclosedPolygon(self):
         return Polygon(self.getX(), self.getY())			
-        
->>>>>>> d0118f24
+
     def getMinX(self):
         return self.operate(Operator.Operator.MIN, 'x')
 
