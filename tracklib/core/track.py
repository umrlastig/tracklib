# -*- coding: utf-8 -*-

"""
© Copyright Institut National de l'Information Géographique et Forestière (2020)
Contributors: 
    Yann Méneroux
Creation date: 1th november 2020

tracklib library provides a variety of tools, operators and 
functions to manipulate GPS trajectories. It is a open source contribution 
of the LASTIG laboratory at the Institut National de l'Information 
Géographique et Forestière (the French National Mapping Agency).
See: https://tracklib.readthedocs.io
 
This software is governed by the CeCILL-C license under French law and
abiding by the rules of distribution of free software. You can  use, 
modify and/ or redistribute the software under the terms of the CeCILL-C
license as circulated by CEA, CNRS and INRIA at the following URL
"http://www.cecill.info". 

As a counterpart to the access to the source code and rights to copy,
modify and redistribute granted by the license, users are provided only
with a limited warranty  and the software's author,  the holder of the
economic rights,  and the successive licensors  have only  limited
liability. 

In this respect, the user's attention is drawn to the risks associated
with loading,  using,  modifying and/or developing or reproducing the
software by the user in light of its specific status of free software,
that may mean  that it is complicated to manipulate,  and  that  also
therefore means  that it is reserved for developers  and  experienced
professionals having in-depth computer knowledge. Users are therefore
encouraged to load and test the software's suitability as regards their
requirements in conditions enabling the security of their systems and/or 
data to be ensured and,  more generally, to use and operate it in the 
same conditions as regards security. 

The fact that you are presently reading this means that you have had
knowledge of the CeCILL-C license and that you accept its terms.



Class to manage GPS tracks. Points are referenced in geodetic coordinates
"""

# For type annotation
from __future__ import annotations
from typing import Any, Literal#, Union

import sys
import math
import copy
import numpy as np

from . import (ObsTime, ENUCoords, Obs, 
               isnan, listify, NAN, isfloat,
               compLike, makeRPN,
               TrackCollection,
               DiracKernel, GaussianKernel,
               Bbox)
from tracklib.util import intersection, Polygon
from tracklib.plot import IPlotVisitor, MatplotlibVisitor
from tracklib.algo import (BIAF_SPEED, BIAF_ABS_CURV, 
                           computeAbsCurv, 
                           resample, MODE_SPATIAL,
                           filter_seq,
                           mapOn,
                           noise,
                           estimate_speed,
                           smoothed_speed_calculation,
                           compare,
<<<<<<< HEAD
                           MODE_TEMPORAL,
                           co_median)                     
=======
                           MODE_TEMPORAL)                     

>>>>>>> 1fc49be8
from . import (UnaryOperator, BinaryOperator, 
               ScalarOperator, ScalarVoidOperator, 
               BinaryVoidOperator, UnaryVoidOperator,
               Operator)


class Track:
    """
    Representation of a GPS track.
    """

    def __init__(self, list_of_obs=None, user_id=0, track_id=0, base=None):
        """Takes a (possibly empty) list of points as input"""
        if not list_of_obs:
            self.__POINTS = []
        else:
            self.__POINTS = list_of_obs

        self.uid = user_id
        self.tid = track_id
        self.base = base  # Base (ECEF coordinates) for ENU projection
        self.no_data_value = None

        self.__analyticalFeaturesDico = {}

    def copy(self):
        """TODO"""
        return copy.deepcopy(self)

    def __str__(self) -> str:
        """TODO"""
        output = ""
        for i in range(self.size()):
            output += (str)(self.__POINTS[i]) + "\n"
        return output

    def getSRID(self) -> str:
        """TODO"""
        return str(type(self.getFirstObs().position)).split(".")[-1][0:-8]

    def getTimeZone(self):
        """TODO"""
        return self.getFirstObs().timestamp.zone

    def setTimeZone(self, zone):
        """TODO"""
        for i in range(len(self)):
            self[i].timestamp.zone = zone

    def convertToTimeZone(self, zone):
        """TODO"""
        for i in range(len(self)):
            self[i].timestamp = self[i].timestamp.convertToZone(zone)

    def duration(self):
        """TODO"""
        return self.getLastObs().timestamp - self.getFirstObs().timestamp

    def frequency(self, mode: Literal["temporal", "spatial"] = "temporal") -> float:
        """
        Average frequency in Hz (resp. m/pt) for temporal (resp. spatial) mode
        """
        if (mode == "spatial") or (mode == 1):
            return self.size() / self.length()
        if (mode == "temporal") or (mode == 0):
            return self.size() / self.duration()

    def interval(self, mode: Literal["temporal", "spatial"] = "temporal") -> float:
        """
        Inverse of average frequency in pt/sec (resp. pt/m) 
        for temporal (resp. spatial) mode
        """
        return 1.0 / self.frequency(mode)


    # =========================================================================
    # Track coordinate transformation
    # =========================================================================
    def toECEFCoords(self, base=None):
        """TODO"""
        if self.getSRID() == "Geo":
            for i in range(self.size()):
                self.getObs(i).position = self.getObs(i).position.toECEFCoords()
            return
        if self.getSRID() == "ENU":
            if base == None:
                if self.base == None:
                    print(
                        "Error: base coordinates should be specified for conversion ENU -> ECEF"
                    )
                    exit()
                else:
                    base = self.base
            for i in range(self.size()):
                self.getObs(i).position = self.getObs(i).position.toECEFCoords(base)
            return

    def toENUCoords(self, base=None):
        """TODO"""
        if self.getSRID() in ["Geo", "ECEF"]:
            if base == None:
                base = self.getFirstObs().position
                message = "Warning: no reference point (base) provided for local projection to ENU coordinates. "
                message += "Arbitrarily used: " + str(base)
                print(message)
            for i in range(self.size()):
                self.getObs(i).position = self.getObs(i).position.toENUCoords(base)
            if isinstance(base, int):
                self.base = base
            else:
                self.base = base.toGeoCoords()
            return
        if self.getSRID() == "ENU":
            if base == None:
                print(
                    "Error: new base coordinates should be specified for conversion ENU -> ENU"
                )
                exit()
            if self.base == None:
                print(
                    "Error: former base coordinates should be specified for conversion ENU -> ENU"
                )
                exit()
            for i in range(self.size()):
                self.getObs(i).position = self.getObs(i).position.toENUCoords(
                    self.base, base
                )
            self.base = base.toGeoCoords()
            return base

    def toGeoCoords(self, base=None):
        """TODO"""
        if self.getSRID() == "ECEF":
            for i in range(self.size()):
                self.getObs(i).position = self.getObs(i).position.toGeoCoords()
        if self.getSRID() == "ENU":
            if base == None:
                if self.base == None:
                    print(
                        "Error: base coordinates should be specified for conversion ENU -> Geo"
                    )
                    exit()
                else:
                    base = self.base
            for i in range(self.size()):
                self.getObs(i).position = self.getObs(i).position.toGeoCoords(base)

    def toProjCoords(self, srid):
        """TODO"""
        if not (self.getSRID().upper() == "GEO"):
            print(
                "Error: track must be in GEO coordinate for projection to SRID = "
                + str(srid)
            )
            exit()
        for i in range(self.size()):
            self.getObs(i).position = self.getObs(i).position.toProjCoords(srid)
        self.base = srid

    def toImageCoords(self, P1, P2, p1, p2):
        """
        Function to convert 2D coordinates (GEO or ENU) into image local coordinates
        Input: two points p1, p2 (image coordinates), P1, P2 (track coordinate system)
        p1 and p2 are provided as lists. P1 and P2 are GeoCoords or ENUCoords.
        """
        if not (self.getSRID() in ["Geo", "ENU"]):
            print(
                "Error: track coordinate system must be GEO or ENU for image projection"
            )
            exit()

        sx = (p2[0] - p1[0]) / (P2.getX() - P1.getX())
        sy = (p2[1] - p1[1]) / (P2.getY() - P1.getY())

        for i in range(len(self)):
            xi = (self[i].position.getX() - P1.getX()) * sx + p1[0]
            yi = (self[i].position.getY() - P1.getY()) * sy + p1[1]
            self[i].position = ENUCoords(xi, yi, self[i].position.getZ())

    def toENUCoordsIfNeeded(self):
        """
        Function to convert track to ENUCoords if it is in GeoCoords. Returns None
        if no transformation operated, and returns used reference point otherwise
        """
        base = None
        if self.getSRID() in ["GEO", "Geo"]:
            base = self.getObs(0).position.copy()
            self.toENUCoords(base)
        return base

    def removeNoDataValues(self, no_data_value = None):
        if (no_data_value == None):
            no_data_value = self.no_data_value
        to_remove = []
        for i in range(self.size()):
            if (self.__POINTS[i].position.getX() == no_data_value):
                to_remove.append(i)
                continue
            if (self.__POINTS[i].position.getY() == no_data_value):
                to_remove.append(i)
                continue
            if (self.__POINTS[i].position.getZ() == no_data_value):
                to_remove.append(i)
                continue
        self.removeObsList(to_remove)


    # =========================================================================
    # Basic methods to get metadata and/or data
    # =========================================================================
    def size(self):
        """TODO"""
        return len(self.__POINTS)

    def getFirstObs(self):
        """TODO"""
        return self.__POINTS[0]

    def getLastObs(self):
        """TODO"""
        return self.__POINTS[self.size() - 1]

    def getObsList(self):
        """TODO"""
        return self.__POINTS

    def getObs(self, i):
        """TODO"""
        if i < 0:
            raise IndexError
        return self.__POINTS[i]
    
    def getCoord(self, i=None):
        if i is None:
            COORDS = []
            for i in range(self.size()):
                COORDS.append(self.__POINTS[i].position)
            return COORDS
        else:
            position = self.__POINTS[i].position
            return position

    def getX(self, i=None):
        """TODO"""
        if i is None:
            X = []
            for i in range(self.size()):
                X.append(self.__POINTS[i].position.getX())
        else:
            X = self.__POINTS[i].position.getX()
        return X

    def getY(self, i=None):
        """TODO"""
        if i is None:
            Y = []
            for i in range(self.size()):
                Y.append(self.__POINTS[i].position.getY())
        else:
            Y = self.__POINTS[i].position.getY()
        return Y

    def getZ(self, i=None):
        """TODO"""
        if i is None:
            Z = []
            for i in range(self.size()):
                Z.append(self.__POINTS[i].position.getZ())
        else:
            Z = self.__POINTS[i].position.getZ()
        return Z

    def getT(self, i=None):
        """TODO"""
        if i is None:
            T = []
            for i in range(self.size()):
                T.append(self.__POINTS[i].timestamp.toAbsTime())
        else:
            T = self.__POINTS[i].timestamp.toAbsTime()
        return T

    def getTimestamps(self, i=None):
        """TODO"""
        if i is None:
            T = []
            for i in range(self.size()):
                T.append(self.__POINTS[i].timestamp)
        else:
            T = self.__POINTS[i].timestamp
        return T

    def getCentroid(self):
        """TODO"""
        m = self.getObs(0).position.copy()
        m.setX(self.operate(Operator.AVERAGER, "x"))
        m.setY(self.operate(Operator.AVERAGER, "y"))
        if not isnan(m.getZ()):
            m.setZ(self.operate(Operator.AVERAGER, 'z'))
        return m
    
    def getFurthestObs(self, o):
        ''' '''
        pos = 0
        d = o.distanceTo(self.getFirstObs())
        for i in range(1, self.size()):
            if o.distanceTo(self.getObs(i)) > d:
                pos = i
                d = o.distanceTo(self.getObs(i))
        return self.getObs(pos)
    
    def getMedianObsInTime(self, o):
        T = self.getT()
        r = self.operate(Operator.MEDIAN, "t")
        return self.getObs(T.index(r))

    def getEnclosedPolygon(self):
        """TODO"""
        return Polygon(self.getX(), self.getY())

    def getMinX(self):
        """TODO"""
        return self.operate(Operator.MIN, "x")

    def getMinY(self):
        """TODO"""
        return self.operate(Operator.MIN, "y")

    def getMinZ(self):
        """TODO"""
        return self.operate(Operator.MIN, "z")

    def getMaxX(self):
        """TODO"""
        return self.operate(Operator.MAX, "x")

    def getMaxY(self):
        """TODO"""
        return self.operate(Operator.MAX, "y")

    def getMaxZ(self):
        """TODO"""
        return self.operate(Operator.MAX, "z")

    def getLowerLeftPoint(self):
        """TODO"""
        ll = self.getObs(0).position.copy()
        ll.setX(self.getMinX())
        ll.setY(self.getMinY())
        ll.setZ(self.getMinZ())
        return ll

    def getUpperRightPoint(self):
        """TODO"""
        ur = self.getObs(0).position.copy()
        ur.setX(self.getMaxX())
        ur.setY(self.getMaxY())
        ur.setZ(self.getMaxZ())
        return ur

    def bbox(self):
        """TODO"""
        return Bbox(self.getLowerLeftPoint(), self.getUpperRightPoint())

    def shiftTo(self, idx_point, new_coords=ENUCoords(0, 0, 0)):
        """
        """
        if self.getSRID() != "ENU":
            print("Error: shift may be applied only to ENU coords")
            exit()
        
        delta = new_coords - self.getObs(idx_point).position
        for i in range(self.size()):
            self.getObs(i).position = delta + self.getObs(i).position

    def makeOdd(self):
        """TODO"""
        if self.size() % 2 == 0:
            self.__POINTS.pop()

    def makeEven(self):
        """TODO"""
        if self.size() % 2 == 1:
            self.__POINTS.pop()

    def loop(self, add = False):
        if add:
            self.addObs(self[0].copy())
        else:
            self[0].position.setX(self[-1].position.getX())
            self[0].position.setY(self[-1].position.getY())
            self[0].position.setZ(self[-1].position.getZ())


    # =========================================================================
    #  Analytical features
    # =========================================================================
    def __transmitAF(self, track):
        """TODO"""
        self.__analyticalFeaturesDico = track.__analyticalFeaturesDico.copy()

    def hasAnalyticalFeature(self, af_name):
        """TODO"""
        return (af_name in self.__analyticalFeaturesDico) or (
            af_name in ["x", "y", "z", "t", "timestamp", "idx"]
        )

    def getAnalyticalFeatures(self, af_names):
        """TODO"""
        af_names = listify(af_names)
        output = []
        for af in af_names:
            output.append(self.getAnalyticalFeature(af))
        return output

    def getAnalyticalFeature(self, af_name):
        AF = []
        if af_name == "x":
            for i in range(self.size()):
                AF.append(self.__POINTS[i].position.getX())
            return AF
        if af_name == "y":
            for i in range(self.size()):
                AF.append(self.__POINTS[i].position.getY())
            return AF
        if af_name == "z":
            for i in range(self.size()):
                AF.append(self.__POINTS[i].position.getZ())
            return AF
        if af_name == "t":
            for i in range(self.size()):
                AF.append(self.__POINTS[i].timestamp.toAbsTime())
            return AF
        if af_name == "timestamp":
            for i in range(self.size()):
                AF.append(self.__POINTS[i].timestamp)
            return AF
        if af_name == "idx":
            for i in range(self.size()):
                AF.append(i)
            return AF
        if not self.hasAnalyticalFeature(af_name):
            sys.exit(
                "Error: track does not contain analytical feature '" + af_name + "'"
            )
        index = self.__analyticalFeaturesDico[af_name]
        for i in range(self.size()):
            AF.append(self.__POINTS[i].features[index])
        return AF

    def getObsAnalyticalFeatures(self, af_names, i):
        """TODO"""
        af_names = listify(af_names)
        output = []
        for af in af_names:
            output.append(self.getObsAnalyticalFeature(af, i))
        return output

    def getObsAnalyticalFeature(self, af_name, i):
        """TODO"""
        if af_name == "x":
            return self.getObs(i).position.getX()
        if af_name == "y":
            return self.getObs(i).position.getY()
        if af_name == "z":
            return self.getObs(i).position.getZ()
        if af_name == "t":
            return self.getObs(i).timestamp.toAbsTime()
        if af_name == "timestamp":
            return self.getObs(i).timestamp
        if af_name == "idx":
            return i
        if not af_name in self.__analyticalFeaturesDico:
            sys.exit(
                "Error: track does not contain analytical feature '" + af_name + "'"
            )
        index = self.__analyticalFeaturesDico[af_name]
        return self.__POINTS[i].features[index]

    def setObsAnalyticalFeature(self, af_name, i, val):
        """TODO"""
        if af_name == "x":
            self.getObs(i).position.setX(val)
            return
        if af_name == "y":
            self.getObs(i).position.setY(val)
            return
        if af_name == "z":
            self.getObs(i).position.setZ(val)
            return
        if not af_name in self.__analyticalFeaturesDico:
            sys.exit(
                "Error: track does not contain analytical feature '" + af_name + "'"
            )
        index = self.__analyticalFeaturesDico[af_name]
        self.__POINTS[i].features[index] = val

    def getListAnalyticalFeatures(self):
        """TODO"""
        return list(self.__analyticalFeaturesDico.keys())

    def setXFromAnalyticalFeature(self, af_name):
        """TODO"""
        for i in range(self.size()):
            self.getObs(i).position.setX(self.getObsAnalyticalFeature(af_name, i))

    def setYFromAnalyticalFeature(self, af_name):
        """TODO"""
        for i in range(self.size()):
            self.getObs(i).position.setY(self.getObsAnalyticalFeature(af_name, i))

    def setZFromAnalyticalFeature(self, af_name):
        """TODO"""
        for i in range(self.size()):
            self.getObs(i).position.setZ(self.getObsAnalyticalFeature(af_name, i))

    def setTFromAnalyticalFeature(self, af_name):
        """TODO"""
        for i in range(self.size()):
            self.getObs(i).timestamp = self.getObsAnalyticalFeature(af_name, i)
            
    def setXFromFunction(self, function):
        """TODO"""
        for i in range(self.size()):
            self.getObs(i).position.setX(function(self, i))
            
    def setYFromFunction(self, function):
        """TODO"""
        for i in range(self.size()):
            self.getObs(i).position.setY(function(self, i))
            
    def setZFromFunction(self, function):
        """TODO"""
        for i in range(self.size()):
            self.getObs(i).position.setZ(function(self, i))

    def setOrder(self, name="order", start=0):
        """TODO"""
        self.createAnalyticalFeature("order", list(range(start, start + self.size())))

    # =========================================================================
    # Basic methods to handle track object
    # =========================================================================

    def sort(self):
        """TODO"""
        sort_index = np.argsort(np.array(self.getTimestamps()))
        new_list = []
        for i in range(self.size()):
            new_list.append(self.__POINTS[sort_index[i]])
        self.__POINTS = new_list

    def isSorted(self):
        """TODO"""
        for i in range(self.size() - 1):
            if self.__POINTS[i + 1].timestamp - self.__POINTS[i].timestamp <= 0:
                return False
        return True

    def addObs(self, obs):
        """TODO"""
        self.__POINTS.append(obs)

    def insertObs(self, obs, i=None):
        """TODO"""
        if i == None:
            self.insertObsInChronoOrder(obs)
        else:
            self.__POINTS.insert(i, obs)

    def insertObsInChronoOrder(self, obs):
        """TODO"""
        self.insertObs(obs, self.__getInsertionIndex(obs.timestamp))

    def setObs(self, i, obs):
        """TODO"""
        self.__POINTS[i] = obs

    def setObsList(self, list_of_obs):
        """TODO"""
        self.__POINTS = list_of_obs

    def removeObs(self, arg):
        """TODO"""
        return self.removeObsList([arg])

    def removeFirstObs(self):
        """TODO"""
        return self.removeObs(0)

    def removeLastObs(self):
        """TODO"""
        return self.removeObs(len(self)-1)

    def popObs(self, idx):
        """TODO"""
        obs = self.getObs(idx)
        self.removeObs(idx)
        return obs

    def removeObsList(self, tab):
        """TODO"""
        if len(tab) == 0:
            return 0
        tab.sort()
        for i in range(len(tab) - 1):
            if tab[i] == tab[i + 1]:
                print(
                    "Error: dupplicated index or timestamp in 'removePoints' argument"
                )
                return 0
        if isinstance(tab[0], int):
            return self.__removeObsListById(tab)
        if isinstance(tab[0], ObsTime):
            return self.__removeObsListByTimestamp(tab)
        print("Error: 'removePoint' is not implemented for type", type(tab[0]))
        return 0

    def setUid(self, used_id):
        """TODO"""
        self.uid = used_id

    def setTid(self, trace_id):
        """TODO"""
        self.tid = trace_id

    # ------------------------------------------------------------------
    # Timestamp sort in O(n)
    # ------------------------------------------------------------------
    def sortRadix(self):
        """TODO"""

        SEC = []
        for sec in range(60 * 1000):
            SEC.append([])
        for i in range(self.size()):
            SEC[
                self.getObs(i).timestamp.sec * 1000 + self.getObs(i).timestamp.ms
            ].append(i)

        MIN = []
        for sec in range(60):
            MIN.append([])
        for i in range(len(SEC)):
            for j in range(len(SEC[i])):
                id = SEC[i][j]
                MIN[self.getObs(id).timestamp.min].append(id)

        HOURS = []
        for hour in range(24):
            HOURS.append([])
        for i in range(len(MIN)):
            for j in range(len(MIN[i])):
                id = MIN[i][j]
                HOURS[self.getObs(id).timestamp.hour].append(id)

        DAYS = []
        for day in range(31):
            DAYS.append([])
        for i in range(len(HOURS)):
            for j in range(len(HOURS[i])):
                id = HOURS[i][j]
                DAYS[self.getObs(id).timestamp.day - 1].append(id)

        MONTHS = []
        for month in range(12):
            MONTHS.append([])
        for i in range(len(DAYS)):
            for j in range(len(DAYS[i])):
                id = DAYS[i][j]
                MONTHS[self.getObs(id).timestamp.month - 1].append(id)

        YEARS = []
        for year in range(100):
            YEARS.append([])
        for i in range(len(MONTHS)):
            for j in range(len(MONTHS[i])):
                id = MONTHS[i][j]
                YEARS[self.getObs(id).timestamp.year - 1970].append(id)

        new_list = []
        for i in range(len(YEARS)):
            for j in range(len(YEARS[i])):
                id = YEARS[i][j]
                new_list.append(self.__POINTS[id])

        self.__POINTS = new_list

    # =========================================================================
    # Track cleaning functions
    # =========================================================================

    # -----------------------------------------------------
    # Same timestamp (up to et, default 1 ms) and same
    # position (up to ep, default 1 cm). All duplicate
    # points are removed.
    # -----------------------------------------------------
    def removeObsDup(self, et = 1e-3, ep = 1e-2):
        """TODO"""
        return None

    # -----------------------------------------------------
    # Same timestamp (up to et, default 1 ms) and different
    # positions. Timestamps are reinterpolated
    # -----------------------------------------------------
    def removeTpsDup(self, et = 1e-3):
        computeAbsCurv(self)
        new_track = Track()
        for i in range(len(self)):
            enu = ENUCoords(self["t", i], 0, 0)
            new_track.addObs(Obs(enu, ObsTime.readUnixTime(self["abs_curv",i])))

        new_track["dx = D{x} < 0.01"]

        T = []
        for i in range(len(new_track)):
            if new_track["dx", i]:
                T.append(new_track[i].timestamp)

        Tini = new_track["timestamp"]

        new_track.removeObsList(T)

         # Rustine de correction
        Tini.insert(0, Tini[0])
        Tini[1] = Tini[1].addSec(0.001)


        new_track.resample(Tini, mode=2)

        # Rustine de correction
        new_track[0].timestamp = Tini[0]


        new_track2 = Track()
        for i in range(len(new_track)):
            enu = ENUCoords(self["x", i], self["y", i], self["z", i])
            new_track2.addObs(Obs(enu, ObsTime.readUnixTime(new_track["x",i])))

        new_track2.uid = self.uid
        new_track2.tid = self.tid
        new_track2.base = self.base

        return new_track2

    # -----------------------------------------------------
    # Same position (up to ep, default 1 cm) and different
    # timestamps. All intermediary points discarded
    # -----------------------------------------------------
    def removePosDup(self, ep = 1e-2):
        """TODO"""
        return None

    # =========================================================================
    # Basic private methods to handle track object
    # =========================================================================
    def __removeObsById(self, i):
        """TODO"""
        length = self.size()
        del self.__POINTS[i]
        return length - self.size()

    def __removeObsByTimestamp(self, tps):
        """TODO"""
        for i in range(self.size()):
            if self.__POINTS[i].timestamp == tps:
                self.__removeObsById(i)
                return 1
        return 0

    def __removeObsListById(self, tab_idx):
        """TODO"""
        counter = 0
        for i in range(len(tab_idx) - 1, -1, -1):
            counter += self.__removeObsById(tab_idx[i])
        return counter

    def __removeObsListByTimestamp(self, tab_tps):
        """TODO"""
        counter = 0
        for i in range(len(tab_tps)):
            counter += self.__removeObsByTimestamp(tab_tps[i])
        return counter

    def __getInsertionIndex(self, timestamp):
        """TODO"""
        N = self.size()
        if N == 0:
            return 0
        if N == 1:
            return (self.getFirstObs().timestamp < timestamp) * 1
        delta = 2 ** ((int)(math.log(N) / math.log(2)) - 1)
        id = 0
        while delta != 0:
            id = id + delta
            if id >= N:
                delta = -abs(delta >> 1)
                continue
            if id == 0:
                break
            if self.getObs(id).timestamp > timestamp:
                delta = -abs(delta >> 1)
            else:
                delta = +abs(delta >> 1)
        while self.getObs(id).timestamp > timestamp:
            if id == 0:
                break
            id -= 1
        while self.getObs(id).timestamp <= timestamp:
            id += 1
            if id == N:
                break
        return id

    def print(self, n=-1, af_names="#all_features"):
        """TODO

        Console print of track with analytical features"""
        if n == -1:
            n = len(self)
        if self.size() == 0:
            return
        if af_names == "#all_features":
            af_names = self.getListAnalyticalFeatures()
        if not isinstance(af_names, list):
            af_names = [af_names]
        print("-----------------------------------------------------------------")
        line = "Analytical features:  "
        for i in range(len(af_names)):
            line += af_names[i]
            if (i < len(af_names)-1):
                line += ", "
        if (len(af_names) == 0):
            line += "NONE"
        print(line)
        print("-----------------------------------------------------------------")
        digits = math.floor(math.log(n)/math.log(10)) + 1
        fmt = '{:0'+str(digits)+'d}'
        for i in range(n):
            output = "[" + fmt.format(i) + "]  "+(str)(self.__POINTS[i])
            if (len(af_names) != 0):
                output += ", "
            for j in range(len(af_names)):
                output += str(self.getObsAnalyticalFeature(af_names[j], i))
                if j < len(af_names) - 1:
                    output += ", "
            print(output)

    def summary(self):
        """
        Print summary (complete wkt below).
        """
        output = "-------------------------------------\n"
        output += "GPS track #" + str(self.tid) + " of user " + str(self.uid) + ":\n"
        output += "-------------------------------------\n"
        output += "  Nb of pt(s):   " + str(len(self.__POINTS)) + "\n"
        if len(self.__POINTS) > 0:
            t1 = self.getFirstObs().timestamp
            t2 = self.getLastObs().timestamp
            output += "  Ref sys id   : " + self.getSRID() + "\n"
            output += "  Starting at  : " + (str)(t1) + "\n"
            output += "  Ending at    : " + (str)(t2) + "\n"
            output += "  Duration     : " + (str)("{:7.3f}".format(t2 - t1)) + " s\n"
            output += (
                "  Length       : " + (str)("{:1.3f}".format(self.length())) + " m\n"
            )
        output += "-------------------------------------\n"
        if len(self.getListAnalyticalFeatures()) > 0:
            output += "Analytical feature(s):"
            for i in range(len(self.getListAnalyticalFeatures())):
                output += "\n - " + self.getListAnalyticalFeatures()[i]
            output += "\n-------------------------------------\n"
        print(output)

    def length(self) -> int:
        """Total length of track

        :return: Length of track
        """
        s = 0
        for i in range(1, self.size()):
            s += self.getObs(i - 1).distanceTo(self.getObs(i))
        return s

    def toWKT(self) -> str:
        """Transforms track into WKT string"""
        output = "LINESTRING("
        for i in range(self.size()):
            if self.getSRID() == "Geo":
                output += (str)(self.__POINTS[i].position.lon) + " "
                output += (str)(self.__POINTS[i].position.lat)
            elif self.getSRID() == "ENU":
                output += (str)(self.__POINTS[i].position.E) + " "
                output += (str)(self.__POINTS[i].position.N)
            if i != self.size() - 1:
                output += ","
        output += ")"
        return output

    def extract(self, id_ini: int, id_fin: int) -> Track:
        """Extract between two indices from a track

        :param id_ini: Initial index of extraction
        :param id_fin: final index of extraction
        :retun: TODO
        """
        track = Track(base=self.base)
        track.setUid(self.uid)
        for k in range(id_ini, id_fin + 1):
            track.addObs(self.__POINTS[k])
        track.__transmitAF(self)
        return track

    def extractSpanTime(self, tini, tfin=None):
        """Extract span time from a track

        tini: Initial time of extraction
        tfin: final time of extraction
        """

        # Special case: track passed as input
        if isinstance(tini, Track) and (tfin is None):
            return self.extractSpanTime(tini[0].timestamp, tini[-1].timestamp)

        if tini > tfin:
            ttemp = tini
            tini = tfin
            tfin = ttemp
        track = Track([], self.uid, base=self.base)
        for k in range(self.size()):
            if self.__POINTS[k].timestamp < tini:
                continue
            if self.__POINTS[k].timestamp > tfin:
                continue
            track.addObs(self.__POINTS[k].copy())
        track.__transmitAF(self)
        return track

    def addSeconds(self, sec_number):
        """Adds seconds to timestamps in track
        sec_number: number of seconds to add (may be < 0)"""
        for i in range(self.size()):
            self.getObs(i).timestamp = self.getObs(i).timestamp.addSec(sec_number)

    def roundTimestamps(self, unit = ObsTime.ROUND_TO_SEC):
        """Rounds timestamps in a track
        unit: round timestamps up to unit seconds (default = 1)"""
        for obs in self:
            obs.timestamp = obs.timestamp.round(unit)

    # =========================================================================
    # Analytical algorithms
    # =========================================================================
    def __controlName(name):
        """TODO"""
        if name in ["x", "y", "z", "t", "timestamp", "idx"]:
            sys.exit("Error: analytical feature name '" + name + "' is not available")

    def addAnalyticalFeature(self, algorithm, name=None):
        """
        Execute l'algo de l'AF.
        L'AF est déjà dans le dico, dans les features de Obs et initialisé.
        """
        if name == None:
            name = algorithm.__name__
        Track.__controlName(name)

        if not self.hasAnalyticalFeature(name):
            self.createAnalyticalFeature(name)

        idAF = self.__analyticalFeaturesDico[name]

        for i in range(self.size()):
            value = 0
            try:
                value = algorithm(self, i)
            except IndexError:
                value = NAN
            self.getObs(i).features[idAF] = value
        
        return self.getAnalyticalFeature(name)

    def createAnalyticalFeature(self, name, val_init=0.0):
        """
        Ajout de l'AF dans le dico et dans le features de Obs.
        Initialise tous les obs.
        """
        if name == None:
            return
        Track.__controlName(name)
        if self.size() <= 0:
            sys.exit(
                "Error: can't add AF '" + name + "', there is no observation in track"
            )
        if self.hasAnalyticalFeature(name):
            return
        idAF = len(self.__analyticalFeaturesDico)
        self.__analyticalFeaturesDico[name] = idAF
        if isinstance(val_init, list):
            for i in range(self.size()):
                self.getObs(i).features.append(val_init[i])
        else:
            for i in range(self.size()):
                self.getObs(i).features.append(val_init)
                
    def updateAnalyticalFeature(self, name, new_val):
        """
        Update values of an AF.
        """
        if not self.hasAnalyticalFeature(name):
            sys.exit("Error: track does not contain analytical feature '" + name + "'")
        if self.size() <= 0:
            sys.exit(
                "Error: can't add AF '" + name + "', there is no observation in track"
            )
        idAF = self.__analyticalFeaturesDico[name] 
        if isinstance(new_val, list):
            for i in range(self.size()):
                self.getObs(i).features[idAF] = new_val[i]
        else:
            for i in range(self.size()):
                self.getObs(i).features[idAF] = new_val

    def removeAnalyticalFeature(self, name):
        """TODO"""
        if not self.hasAnalyticalFeature(name):
            sys.exit("Error: track does not contain analytical feature '" + name + "'")
        idAF = self.__analyticalFeaturesDico[name]
        for i in range(self.size()):
            del self.getObs(i).features[idAF]
        del self.__analyticalFeaturesDico[name]
        keys = self.__analyticalFeaturesDico.keys()
        for k in keys:
            if self.__analyticalFeaturesDico[k] > idAF:
                self.__analyticalFeaturesDico[k] -= 1

    # -------------------------------------------------------------------------
    # Remove duplicate observations in a track. When two observations are
    # identical, keeps only the first one.
    # Code must contain one or many of the following characters
    #   - X   : obs with same X are considered identical
    #   - Y   : obs with same Y are considered identical
    #   - Z   : obs with same Z are considered identical
    #   - T   : obs with same timestamp are considered identical
    #   - AF  : obs with same AF fields are considered identical
    # E.g. "XYT" : obs with same (X,Y,T) are considered identical
    # -------------------------------------------------------------------------
    def __compare(self, k1, k2, code):
        """TODO"""
        same = True
        if "X" in code:
            same = same and (self[k1].position.getX() == self[k2].position.getX())
        if "Y" in code:
            same = same and (self[k1].position.getX() == self[k2].position.getX())
        if "Z" in code:
            same = same and (self[k1].position.getX() == self[k2].position.getX())
        if "T" in code:
            same = same and (self[k1].timestamp - self[k2].timestamp == 0)
        if "AF" in code:
            for af in self.getListAnalyticalFeatures():
                same = same and (self[k1, af] == self[k2, af])
        return same

    def cleanDuplicates(self, code="XYZ"):
        """TODO"""
        TO_DEL = [False] * len(self)
        for i in range(1, len(self)):
            TO_DEL[i] = self.__compare(i - 1, i, code)
            # print(self.__compare(i-1, i, code))
        self.__POINTS = [self.__POINTS[i] for i in range(len(self)) if not TO_DEL[i]]

    def op(self, operator, arg1=None, arg2=None, arg3=None):
        """Shortcut for :func:`operate` function

        :param operator: TODO
        :param arg1: TODO
        :param arg2: TODO
        :param arg3: TODO
        :return: TODO
        """
        return self.operate(operator, arg1, arg2, arg3)

    def operate(self, operator, arg1=None, arg2=None, arg3=None):
        """General function to perform computations on analytical features.

        * Case 1 : operator and operand listed separately

            - operator : to be selected in :class:`Operator` class

                - Unary void operator  : arg2 = F(arg1), arg1, arg2 must be provided
                - Binary void operator : arg3 = F(arg1, arg2)
                - Unary operator  :  F(arg1), arg1 must be provided
                - Binary operator :  F(arg1, arg2), arg1, arg2 must be provided

        Note that arg2 may be an AF name or a scalar value. When output AF name
        is not provided, it is automatically set as the first AF input in the
        formula. AF "x", "y", "z", "t", "timestamp" and "idx" are right away
        availables as "virtual" analytical features.

        * Case 2 : operator and operand listed in an algebraic expression

        arg1 defines the algebraic expression. If this expression contains '='
        sign, then output is registered as an AF in track, with name defined by
        the left-hand side of arg1. For example :

        >>> track.operate("P=X+Y")

        performs the sum of AFs X and Y, and returns the result as an AF named P
        in track.

        - Available operators : +, -, /, *, ^ in scalar and AF versions.
        - Available functions : almost all those listed in Operator class
        - Functions are expressed with ``'{}'``. E.g:

          >>> track.operate("P=LOG{X}")

        - Special shorthand functions: D for differentiation, I for integration D2 for
          second-order differentiation and >> (resp. <<) for advance (resp. delay)
          scalar operators. E.g:

          >>> track.operate("v=3.6*D{s}/D{t}")

          performs speed computation (in km/h), provided that curvilinear abscissa s is
          already definedinside track. It is equivalent to the somehow more
          sophisticated following version with delay operator:

          >>> track.operate("v=3.6*(s-(s>>1))/(t-(t>>1))")

        - It is possible to add external identificator to the computations by using
          passing a dictionnary of variables in arg2. For example, to divide an AF A in
          a track by a (beforehand unknown) variable var:

          >>> track.operate("A=A/factor", {'factor' : var}])


        :param operator: TODO
        :param arg1: TODO
        :param arg2: TODO
        :param arg3: TODO
        :return: TODO
        """

        # Algebraic expression (arg1 = list of externals)
        if isinstance(operator, str):
            if arg1 is None:
                arg1 = []
            output = self.__evaluate(operator, arg1)
            SUPPRESS_AF = self.getListAnalyticalFeatures()
            for af in SUPPRESS_AF:
                if af[0] == "#":
                    self.removeAnalyticalFeature(af)
            return output

        # UnaryOperator
        if isinstance(operator, UnaryOperator):
            if isinstance(arg1, str):
                return operator.execute(self, arg1)
            output = [0] * len(arg1)
            for i in range(output):
                output[i] = operator.execute(self, arg1[i])
            return output

        # BinaryOperator
        if isinstance(operator, BinaryOperator):
            if isinstance(arg1, str):
                return operator.execute(self, arg1, arg2)
            if len(arg1) != len(arg2):
                sys.exit(
                    "Error in "
                    + type(operator).__name__
                    + ": non-concordant number in input features"
                )
            output = [0] * len(arg1)
            for i in range(output):
                output[i] = operator.execute(self, arg1[i], arg2[i])
            return output

        # ScalarOperator
        if isinstance(operator, ScalarOperator):
            if isinstance(arg1, str):
                return operator.execute(self, arg1, arg2)
            output = [0] * len(arg1)
            for i in range(len(arg1)):
                output[i] = operator.execute(self, arg1[i], arg2)
            return output

        # UnaryVoidOperator
        if isinstance(operator, UnaryVoidOperator):
            if arg2 == None:
                arg2 = arg1
            if isinstance(arg1, str):
                return operator.execute(self, arg1, arg2)
            if len(arg1) != len(arg2):
                sys.exit(
                    "Error in "
                    + type(operator).__name__
                    + ": non-concordant number in input and output features"
                )
            for i in range(len(arg1)):
                operator.execute(self, arg1[i], arg2[i])

        # BinaryVoidOperator
        if isinstance(operator, BinaryVoidOperator):
            if arg3 == None:
                arg3 = arg1
            if isinstance(arg1, str):
                return operator.execute(self, arg1, arg2, arg3)
            if len(arg1) != len(arg2):
                sys.exit(
                    "Error in "
                    + type(operator).__name__
                    + ": non-concordant number in input features"
                )
            if len(arg1) != len(arg3):
                sys.exit(
                    "Error in "
                    + type(operator).__name__
                    + ": non-concordant number in input and output features"
                )
            for i in range(len(arg1)):
                operator.execute(self, arg1[i], arg2[i], arg3[i])

        # ScalarVoidOperator
        if isinstance(operator, ScalarVoidOperator):
            if arg3 == None:
                arg3 = arg1
            if isinstance(arg1, str):
                return operator.execute(self, arg1, arg2, arg3)
            if len(arg1) != len(arg3):
                sys.exit(
                    "Error in "
                    + type(operator).__name__
                    + ": non-concordant number in input and output features"
                )
            for i in range(len(arg1)):
                operator.execute(self, arg1[i], arg2, arg3[i])

    def biop(self, track, expression):
        """Shortcut for :func:`bioperate` function"""
        return self.bioperate(track, expression)

    def bioperate(self, track, expression):
        """Algebraic operation on 2 tracks.

        If expression contains a left hand side AF, it is added to self track. Self
        track and second track may have same name AF. Any AF referring to to the second
        track must be terminated with single ° character.

        For example :

        >>> t1.bioperate(t2, "a=b°+c")

        adds 1st track's AF c with 2nd track's AF b and the result a is stored in 1st
        track AF a.
        """
        track_tmp = self.copy()
        expression = expression.strip()
        tab = makeRPN(expression)
        for e in tab:
            if e[-1] == "°":
                track_tmp.createAnalyticalFeature(e, track[e[:-1]])
        track_tmp.op(expression)
        new_field = expression.split("=")[0]
        self.createAnalyticalFeature(new_field, track_tmp[new_field])
        return track_tmp[new_field]

    def reverse(self):
        """Return a reversed track (based on index)

        Important: track may not be valid for some other functions
        Used mostly to simplify backward kalman filter formulation
        """
        output = self.copy()
        output.__POINTS = output.__POINTS[::-1]
        return output

    def resample(self, delta=None, algo=1, mode=1, npts=None, factor=1):
        """
        Resampling a track with linear interpolation.
        
        Parameters
        ----------
        
        delta: interpolation interval
           (time in sec if temporal mode is selected, space in meters if spatial).
        
        npts = number of points
        
        If none of delta and npts are specified, the track is resampled regularly
        with the same number of points * factor.
        If both are specified, priority is given to delta.

        Available modes are:

            - MODE_SPATIAL (*mode=1*)
            - MODE_TEMPORAL (*mode=2*)

        Algorithm:

            - ALGO_LINEAR (*algo=1*)
            - ALGO_THIN_SPLINE (*algo=2*)
            - ALGO_B_SPLINES (*algo=3*)
            - ALGO_GAUSSIAN_PROCESS (*algo=4*)

        In temporal mode, argument may be:

            - an integer or float: interval in seconds
            - a list of timestamps where interpolation should be computed
            - a reference track
        """

        if delta is None:  # Number of points only is specified
            if npts is None:
                npts = len(self)*factor
            if mode == MODE_SPATIAL:
                delta = (1+1e-8)*self.length()/npts
            else:
                delta = (1+1e-8)*self.duration()/npts
            self.resample(delta=delta, algo=algo, mode=mode, npts=None)
            return


        # (Temporaire)
        if not (self.getSRID() == "ENU"):
            print("Error: track data must be in ENU coordinates for resampling")
            exit()

        resample(self, delta, algo, mode)
        self.__analyticalFeaturesDico = {}

    # =========================================================================
    #  Thin plates smoothing
    # =========================================================================
    def smooth(self, width=1):
        """TODO"""
        self = filter_seq(self, GaussianKernel(width))

    def incrementTime(self, dt=1, offset=0):
        """Add 1 sec to each subsequent record. Use incrementTime to
        get valid timestamps sequence when timestamps are set as default
        date on 1970/01/01 00:00:00 for example"""
        for i in range(len(self)):
            self.getObs(i).timestamp = self.getObs(i).timestamp.addSec(i * dt + offset)

    ### -----------------------------------------------------------
    ### A DEPLACER  -->  SUPPRIMER ?
    ### -----------------------------------------------------------
    def mapOn(
        self, reference, TP1, TP2=[], init=[], N_ITER_MAX=20, mode="2D", verbose=True
    ):
        """Geometric affine transformation to align two tracks with different coordinate systems.

        .. deprecated:: 1.0.0
            TODO: Check if is really deprecated

        For "2D" mode, coordinates must be :class:`core.Coords.ENUCoords` or
        :class:`core.Coords.GeoCoords`. For "3D" mode, any type of coordinates is valid.
        In general, it is recommended to avoid usage of non-metric
        :class:`core.Coords.GeoCoords` coordinates for mapping operation, since it is
        relying on an isotropic error model.

        Inputs:

           - reference: another track we want to align on or a list of points
           - TP1: list of tie points indices (relative to track self)
           - TP2: list of tie points indices (relative to track)
           - mode: could be "2D" (default) or "3D" if TP2 is not specified,
             it is assumed equal to TP1.

        TP1 and TP2 must have same size. Adjustment is performed with least squares.
        The general transformation from point X to point X' is provided below:

        .. math::

            X' = kRX + T

        with: :math:`k` a positive real value, :math:`R` a 2D or 3D rotation matrix and
        :math:`T` a 2D or 3D translation vector.

        Transformation parameters are returned in standard
        output in the following format: [theta, k, tx, ty] (theta in radians)
        Track argument may also be replaced ny a list of points.
        Note that mapOn does not handle negative determinant (symetries not allowed)
        """

        return mapOn(self, reference, TP1, TP2, init, N_ITER_MAX, mode, verbose)

    # =========================================================================
    #  Adding noise to tracks
    # =========================================================================
    def noise(self, sigma=5, kernel=None, force=False, cycle=False, control=[], n=1):
        """TODO"""
        if kernel is None:
            kernel = DiracKernel()
        return noise(self, sigma, kernel, force=force, cycle=cycle, control=control, n=1)

    # =========================================================================
    # Graphical methods
    # =========================================================================
    def plotAsMarkers(
        self, size=8, frg="k", bkg="w", sym_frg="+", sym_bkg="o", type=None, 
        append=True, v:IPlotVisitor=None
    ):
        """TODO"""
        if v == None:
            v = MatplotlibVisitor()
        return v.plotTrackAsMarkers(self, size, frg, bkg, sym_frg, sym_bkg, type, append)
    
    def plotEllipses(self, sym="r-", factor=3, af=None, append=True,
                     v:IPlotVisitor=None):
        """
        Plot track uncertainty (as error ellipses)
        Input track must contain an AF with (at least) a
        2 x 2 covariance matrix. If this matrix has dim > 2,
        first two dimensions are arbitrarily considered
        """
        
        if v == None:
            v = MatplotlibVisitor()
        return v.plotTrackEllipses(self, sym, factor, af, append)

    def plot(self, sym="k-", type="LINE", af_name="", cmap=-1, append=True, 
             pointsize=5, style=None, color=None, w=6.4, h=4.8, title='', 
             xlabel=None, ylabel=None, xlim=None, ylim=None,
             v:IPlotVisitor=None):
        """
        Method to plot a track (short cut from Plot)
        
        style and color has priority over sym.
        
        Append:
            - True : append to the current plot
            - False: create a new plot
            - Ax   : append to the fiven ax object
        # ----------------------------------------------------
        Output:
            Ax object (may be input into append parameter)
    
        af_name: test si isAFTransition
        """
        
        if v == None:
            v = MatplotlibVisitor()
        return v.plotTrack(self, sym, type, af_name, cmap, append, 
             pointsize, style, color, w, h, title, xlabel, ylabel, xlim, ylim)
    
    def plotProfil(self, template="SPATIAL_SPEED_PROFIL", afs=[], append=False,
                   linestyle = '-', linewidth=1, color='g', v:IPlotVisitor=None):
        """
        Représentation du profil de la trace.
        """
        if v == None:
            v = MatplotlibVisitor()
        return v.plotTrackProfil(self, template, afs, linestyle, linewidth, color, append)
    
    def plotAnalyticalFeature(self, af_name, template="BOXPLOT", append=False,
                              v:IPlotVisitor=None):
        """
        Plot AF values by abcisse curvilign.
        """
        if v == None:
            v = MatplotlibVisitor()
        return v.plotAnalyticalFeature(self, af_name, template, append)
    
    
    def plotFirstObs(self, color="r", text="S", dx=0, dy=0, markersize=4, 
                     append=False, v:IPlotVisitor=None):
        if v == None:
            v = MatplotlibVisitor()
        return v.plotFirstObs(self, color, text, dx, dy, markersize, append)
    
    
    def plotLastObs(self, color="r", text="E", dx=0, dy=0, markersize=4, 
                     append=False, v:IPlotVisitor=None):
        if v == None:
            v = MatplotlibVisitor()
        return v.plotLastObs(self, color, text, dx, dy, markersize, append)
        

    def isAFTransition(self, af_name):
        """
        Return true if AF is transition marker.
        For example return true if AF values are like:
            000000000000010000100000000000000000001000000100000
        Values are contained in {0, 1}. 1 means there is a regime change
        """
        tabmarqueurs = self.getAnalyticalFeature(af_name)
        marqueurs = set(tabmarqueurs)
        if NAN in marqueurs:
            marqueurs.remove(NAN)
        if len(marqueurs.intersection([0, 1])) == 2:
            return True
        else:
            return False

    # =========================================================================
    #    Built-in Analytical Features
    # =========================================================================
    
    
    ### -----------------------------------------------------------
    ### A DEPLACER  -->  SUPPRIMER ?
    ### -----------------------------------------------------------
    def estimate_speed(self, kernel=None):
        """Compute and return speed for each points
        2nd order time centered time finite difference
        if raw speeds are required. If kernel is specified
        smoothed speed estimation is computed."""
        if kernel is None:
            return estimate_speed(self)
        else:
            return smoothed_speed_calculation(self, kernel)


    # DEPRECATED
    # def estimate_raw_speed(self):
    #     """TODO"""
    #     from tracklib.algo.Cinematics import estimate_speed

    #     return estimate_speed(self)

    # DEPRECATED
    # def smoothed_speed_calculation(self, kernel):
    #     """TODO"""
    #     from tracklib.algo.Cinematics import smoothed_speed_calculation

    #     return smoothed_speed_calculation(self, kernel)

    def getSpeed(self):
        """TODO"""
        if self.hasAnalyticalFeature(BIAF_SPEED):
            return self.getAnalyticalFeature(BIAF_SPEED)
        else:
            sys.exit("Error: 'estimate_speed' has not been called yet")

    # DEPRECATED
    # def compute_abscurv(self):
    #     """
    #     Compute and return curvilinear abscissa for each points
    #     """
    #     from tracklib.algo.Cinematics import computeAbsCurv

    #     return computeAbsCurv(self)

    def getAbsCurv(self):
        """TODO"""
        if self.hasAnalyticalFeature(BIAF_ABS_CURV):
            return self.getAnalyticalFeature(BIAF_ABS_CURV)
        else:
            sys.exit("Error: 'compute_abscurv' has not been called yet")

    # # DEPRECATED
    # def getCurvAbsBetweenTwoPoints(self, id_ini=0, id_fin=None):
    #     '''
    #     Computes and return the curvilinear abscissa between two points
    #     TODO : adapter avec le filtre
    #     '''
    #     if id_fin is None:
    #         id_fin = self.size()-1
    #     return Cinematics.computeCurvAbsBetweenTwoPoints(self, id_ini, id_fin)


    # ==========================================================================
    #          QUERY
    
    def __condition(val1, operator, val2):
        """TODO"""
        
        if operator == "LIKE":
            return compLike(str(val1), val2)

        if isinstance(val1, int):
            val2 = int(val2)
        if isinstance(val1, float):
            val2 = float(val2)
        if isinstance(val1, ObsTime):
            val2 = ObsTime.readTimestamp(val2)
        if isinstance(val1, bool):
            val2 = (val2.upper == "TRUE") or (val2.upper == "T") or (val2 == "1")

        if operator == "<":
            return val1 < val2
        if operator == ">":
            return val1 > val2
        if operator == "<=":
            return val1 <= val2
        if operator == ">=":
            return val1 >= val2
        if (operator == "=") or (operator == "=="):
            return val1 == val2
        if operator == "!=":
            return val1 != val2

    def query(self, cmd: str) -> list[Any]:
        """Query observations in a track with SQL-like commands.

        Output depends on the ``SELECT`` clause:

            - If ``SELECT *`` then output is a copied track of the original track (with
              all its AF hopefully)
            - If ``SELECT f1, f2... fp``, then output is a (p x n)-dimensional array,
              with p = number of fields queried and n = number of observations selected
              by the WHERE conditions.
            - If ``SELECT AGG1(f1), AGG2(f2)... AGGp(fp)``, with AGG1, AGG2,.. AGGp, a set
              of p aggregators, then output is a p-dimensional array, with on value for
              each aggregator
            - If ``SELECT AGG(f)``, then output is the floating point value returned by
              the operator.

        Note that operators take as input only analytical feature names. Therefore,
        ``SELECT COUNT(*)`` syntax is not allowed and must be replaced equivalently by
        ``SELECT COUNT(f)`` with any AF name f.

        General rules:

            - Only ``SELECT`` and ``WHERE`` keywords (``SET`` and ``DELETE`` available
              soon)
            - All analytical features + x, y, z, t, and timestamp are available as
              fields
            - Fields are written without quotes. They must not contain blank spaces
            - "t" is time as integer in seconds since 1970/01/01 00:00:00, and
              "timestamp" is :class:`core.GPSTime.GPSTime` object
            - Blank space must be used between every other words, symbols and operators
            - ``WHERE`` clause may contain as many conditions as needed, separated by
              ``OR`` / ``AND`` key words
            - Parenthesis are not allowed within ``WHERE`` clause. Use boolean algebra
              rules to reformulate query without parenthesis: e.g.
              ``A AND (B OR C) = A AND B OR A AND C``. Or use successive queries.
            - Each condition must contain exactly 3 parts (separated by blank spaces) in
              this exact order:

                1. the name of an analytical feature to test
                2. a comparison operator among >, <, >=, <=, ==, != and LIKE
                   (with % in str and timestamps)
                3. a threshold value which is automatically casted to the type of the AF
                   given in (1). Intended types accepted are: :class:`int`,
                   :class:`float`, :class:`str`, :class:`bool`
                   and :class:`core.ObsTime.ObsTime`. When
                   :class:`core.ObsTime.ObsTime` is used as a threshold value,
                   eventhough it may contain 2 parts (date and time), it must not be
                   enclosed within quotes. For boolean, "1", "T" and "TRUE" are
                   considered as logical True, all other values are considered as False.

            - Important: no computation allowed in ``WHERE`` conditions.
              E.g. "... ``WHERE z-2 > 10``" not allowed
            - Available aggregators: all unary operators as described in *
              :class:`core.Operator.Operator`, except :class:`core.Operator.Mse`
            - Capital letters must be used for SQL keywords ``SELECT, WHERE, AND, OR``
              and aggregator

        :param cmd: TODO
        :return: TODO
        """

        cmd = cmd.strip()

        AGG = [
            "SUM",
            "AVG",
            "COUNT",
            "VAR",
            "MEDIAN",
            "ARGMIN",
            "ARGMAX",
            "MIN",
            "MAX",
            "RMSE",
            "MAD",
            "STDDEV",
            "ZEROS",
        ]

        select_part = cmd.split("SELECT")[1].split("WHERE")[0].strip()

        if not select_part == "*":
            select_part = select_part.split(",")
            aggregator = []
            for i in range(len(select_part)):
                for j in range(len(AGG)):
                    if (AGG[j] + "(") in select_part[i]:
                        aggregator.append(j)
                        select_part[i] = select_part[i].strip()[len(AGG[j]) + 1 : -1]
                        break

        temp = cmd.split("WHERE")
        if len(temp) < 2:
            where_part = -1
        else:
            where_part = temp[1]
            if ("(" in where_part) or (")" in where_part):
                message = "Error: parenthesis not allowed in conditions."
                message += "Use boolean algebra rules to reformulate query or use successive queries"
                print(message)
                sys.exit()

        if not select_part == "*":
            LAF = []
            for i in range(len(select_part)):
                LAF.append([])

        output = Track()
        BOOL = []

        for i in range(self.size()):
            if where_part == -1:
                select_all = True
            else:
                c0 = where_part.split("OR")
                select_all = False
                for c1 in c0:
                    c2 = c1.split("AND")
                    select = True
                    for c3 in c2:
                        c4 = c3.strip().split(" ")
                        operator = c4[1]
                        for k in range(3, len(c4)):
                            c4[2] += " " + c4[k]
                        #print (self[c4[0]][i], " ", operator)
                        select = select and Track.__condition(
                            self[c4[0]][i], operator, c4[2]
                        )
                    select_all = select_all or select
            BOOL.append(select_all)

        if select_part == "*":
            for i in range(len(BOOL)):
                if BOOL[i]:
                    output.addObs(self[i])
            output.__analyticalFeaturesDico = self.__analyticalFeaturesDico.copy()
            return output
        else:
            for i in range(len(BOOL)):
                if BOOL[i]:
                    for j in range(len(select_part)):
                        LAF[j].append(self[select_part[j].strip()][i])

            if len(aggregator) == 0:
                return LAF

            OUTPUT = []
            for af in range(len(LAF)):
                AF = LAF[af]
                if AGG[aggregator[af]] == "COUNT":
                    OUTPUT.append(len(AF))
                if (len(aggregator) > 0) and (len(AF) == 0):
                    return None
                if (len(aggregator) > 0) and (len(AF) > 0):
                    tmp = Track()
                    for i in range(len(AF)):
                        tmp.addObs(Obs(ENUCoords(0, 0, 0)))
                    tmp.createAnalyticalFeature("#tmp", AF)
                    if AGG[aggregator[af]] == "SUM":
                        OUTPUT.append(tmp.operate(Operator.SUM, "#tmp"))
                    if AGG[aggregator[af]] == "AVG":
                        OUTPUT.append(tmp.operate(Operator.AVERAGER, "#tmp"))
                    if AGG[aggregator[af]] == "VAR":
                        OUTPUT.append(tmp.operate(Operator.VARIANCE, "#tmp"))
                    if AGG[aggregator[af]] == "MEDIAN":
                        OUTPUT.append(tmp.operate(Operator.MEDIAN, "#tmp"))
                    if AGG[aggregator[af]] == "MIN":
                        OUTPUT.append(tmp.operate(Operator.MIN, "#tmp"))
                    if AGG[aggregator[af]] == "MAX":
                        OUTPUT.append(tmp.operate(Operator.MAX, "#tmp"))
                    if AGG[aggregator[af]] == "RMSE":
                        OUTPUT.append(tmp.operate(Operator.RMSE, "#tmp"))
                    if AGG[aggregator[af]] == "STDDEV":
                        OUTPUT.append(tmp.operate(Operator.STDDEV, "#tmp"))
                    if AGG[aggregator[af]] == "ARGMIN":
                        OUTPUT.append(tmp.operate(Operator.ARGMIN, "#tmp"))
                    if AGG[aggregator[af]] == "ARGMAX":
                        OUTPUT.append(tmp.operate(Operator.ARGMAX, "#tmp"))
                    if AGG[aggregator[af]] == "ZEROS":
                        OUTPUT.append(tmp.operate(Operator.ZEROS, "#tmp"))
                    if AGG[aggregator[af]] == "MAD":
                        OUTPUT.append(tmp.operate(Operator.MAD, "#tmp"))

            if len(OUTPUT) == 1:
                return OUTPUT[0]

            return OUTPUT


    # ==========================================================================

    def __applyOperation(self, op1, op2, operator, temp_af_counter):
        """Applying operators through algebraic expressions"""
        # Handling special case of affectation
        if operator == "=":
            if self.hasAnalyticalFeature(op2):
                if self.hasAnalyticalFeature(op1):
                    if op1 in ["x", "y", "z", "t"]:
                        if op1 == "x":
                            self.setXFromAnalyticalFeature(op2)
                        if op1 == "y":
                            self.setYFromAnalyticalFeature(op2)
                        if op1 == "z":
                            self.setZFromAnalyticalFeature(op2)
                        if op1 == "t":
                            self.setTFromAnalyticalFeature(op2)
                        self.removeAnalyticalFeature(op2)
                    else:
                        AF = self.getAnalyticalFeature(op2)
                        self.removeAnalyticalFeature(op1)
                        self.createAnalyticalFeature(op1, AF)
                else:
                    self.createAnalyticalFeature(op1, self.getAnalyticalFeature(op2))
            else:
                self.createAnalyticalFeature(op1, float(op2))
            return

        # Floating point operation
        if isfloat(op1) and isfloat(op2):
            op1 = float(op1)
            op2 = float(op2)
            if operator == "+":
                return op1 + op2
            if operator == "-":
                return op1 - op2
            if operator == "*":
                return op1 * op2
            if operator == "/":
                return op1 / op2
            if operator == "^":
                return op1 ^ op2
            if operator == ">":
                return op1 > op2
            if operator == "<":
                return op1 < op2

        # Functional operator
        if operator == "@":
            out_af = "#" + str(temp_af_counter)
            if op1 in Operator.NAMES_DICT_VOID:
                self.operate(Operator.NAMES_DICT_VOID[op1], op2, out_af)
                return out_af
            if op1 in Operator.NAMES_DICT_NON_VOID:
                out = self.operate(Operator.NAMES_DICT_NON_VOID[op1], op2)
                self.createAnalyticalFeature(out_af, [out] * self.size())
                return out_af
            print("Function '" + op1 + "' is unknown")
            exit(1)

        op1IsAF = self.hasAnalyticalFeature(op1)
        op2IsAF = self.hasAnalyticalFeature(op2)

        # [AF operator AF] case
        if op1IsAF and op2IsAF:
            out_af = "#" + str(temp_af_counter)
            self.operate(Operator.NAMES_DICT_VOID[operator], op1, op2, out_af)
            return out_af

        # [AF operator float] case
        if op1IsAF and not op2IsAF:
            out_af = "#" + str(temp_af_counter)
            self.operate(
                Operator.NAMES_DICT_VOID["s" + operator],
                op1,
                float(op2),
                out_af,
            )
            return out_af

        # [float operator AF] case
        if op2IsAF and not op1IsAF:
            out_af = "#" + str(temp_af_counter)
            self.operate(
                Operator.NAMES_DICT_VOID["sr" + operator],
                op2,
                float(op1),
                out_af,
            )
            return out_af

        print(
            "Invalid operator "
            + str(operator)
            + " for operands "
            + str(op1)
            + " and "
            + str(op2)
        )
        exit(1)

    def __evaluateRPN(self, expression, external=[]):
        """TODO"""
        stack = []
        operators = ["=", "+", "-", "*", "/", "^", "@", "&", "$", "<", ">", "%", "!"]
        temp_af_counter = 0

        # Stack computation
        for e in expression:
            # print("STACK = ", stack, "->", e)   # DEBUG LINE
            if e in operators:
                operand2 = stack.pop()
                operand1 = stack.pop()
                stack.append(
                    self.__applyOperation(operand1, operand2, e, temp_af_counter)
                )
                temp_af_counter += 1
                continue
            if e in external:
                e = external[e]
            stack.append(e)
        return expression

    def __convertReflexOperator(expression):
        """TODO"""
        OPS = ["+", "-", "*", "/", "^", ">>", "<<", "%", "!"]
        for op in OPS:
            if op + "=" in expression:
                splt = expression.split(op + "=")
                expression = splt[0] + "=" + splt[0] + op + "(" + splt[1] + ")"
        return expression

    def __unaryOp(expression):
        """TODO"""
        if expression[0] in ["-", "+"]:
            expression = "0" + expression
        expression = expression.replace("=-", "=0-").replace("=+", "=0+")
        expression = expression.replace("(-", "(0-").replace("(+", "(0+")
        expression = expression.replace("--", "+").replace("++", "+")
        expression = expression.replace("+-", "-").replace("-+", "-")
        return expression

    def __specialOpChar(expression):
        """TODO"""
        expression = expression.replace("**", "^")
        expression = expression.replace(".*", "!")
        expression = expression.replace("{", "@(").replace("}", ")")
        expression = expression.replace(">>", "&").replace("<<", "$")
        return expression

    def __prime(rpn):
        """TODO"""
        out = []
        for e in rpn:
            if e[-1] == "'":
                out = out + ["D"] + [e[0:-1]] + ["@"]
                out = out + ["D"] + ["t"] + ["@"] + ["/"]
            else:
                out = out + [e]
        return out

    def __double_prime(rpn):
        """TODO"""
        return Track.__prime(Track.__prime(rpn))

    def __evaluate(self, expression, external=[]):
        """TODO"""
        expression = expression.replace(" ", "")
        expression = Track.__specialOpChar(expression)
        expression = Track.__convertReflexOperator(expression)
        expression = Track.__unaryOp(expression)
        for f_name in Operator.NAMES_DICT_VOID:
            if f_name[-1] in ["+", "-", "*", "/", "^", "!"]:
                continue
            expression = expression.replace(f_name + "(", f_name + "@(")
        for f_name in Operator.NAMES_DICT_NON_VOID:
            if f_name[-1] in ["+", "-", "*", "/", "^"]:
                continue
            expression = expression.replace(f_name + "(", f_name + "@(")
        void = "=" in expression
        if not void:
            expression = "#output = " + expression
        self.__evaluateRPN(Track.__double_prime(makeRPN(expression)), external)
        if not void:
            output = self.getAnalyticalFeature("#output")
            self.removeAnalyticalFeature("#output")
            return output

    # ------------------------------------------------------------
    # Rotation of 2D track (coordinates should be ENU)
    # Input: track in ENU coords, theta angle (in radians) and
    # rotation center (default is (0,0)
    # Output: rotated track (in ENU coords)
    # ------------------------------------------------------------
    def rotate(self, theta, center=None):
        """TODO"""
        if not (center == None):
            center = center.copy()
            self.translate(-center.E, -center.N)
        if not (self.getSRID() == "ENU"):
            print("Error: track to rotate must be in ENU coordinates")
            exit()
        for i in range(self.size()):
            self.getObs(i).position.rotate(theta)
        if not (center == None):
            self.translate(+center.E, +center.N)

    # ------------------------------------------------------------
    # Rotation of 3D track (coordinates should be ENU/ECEF)
    # Input:
    #   - track in ENU/ECEF coords
    #   - 3x3 rotation matrix
    # Output: rotated track (in ENU/ECEF coords)
    # ------------------------------------------------------------
    def rotate3D(self, R):
        """TODO"""
        if not (self.getSRID() in ["ENU", "ECEF"]):
            print("Error: track to scale must be in ENU/ECEF coordinates")
            exit()
        for i in range(self.size()):
            x = self.getObs(i).position.getX()
            y = self.getObs(i).position.getY()
            z = self.getObs(i).position.getZ()
            self.getObs(i).position.setX(R[0, 0] * x + R[0, 1] * y + R[0, 2] * z)
            self.getObs(i).position.setY(R[1, 0] * x + R[1, 1] * y + R[1, 2] * z)
            self.getObs(i).position.setZ(R[2, 0] * x + R[2, 1] * y + R[2, 2] * z)

    # ------------------------------------------------------------
    # Homothetic transformation of 2D track (coordinates in ENU)
    # Input: track in ENU coords and h homothetic ratio
    # Output: scaled track (in ENU coords)
    # ------------------------------------------------------------
    def scale(self, h):
        """TODO"""
        if not (self.getSRID() == "ENU"):
            print("Error: track to scale must be in ENU coordinates")
            exit()
        for i in range(self.size()):
            self.getObs(i).position.scale(h)

    # ------------------------------------------------------------
    # Homothetic transformation of 3D track (coords in ENU/ECEF)
    # Input:
    #   - track in ENU/ECEF coords
    #   - h homothetic ratio
    #   - center in ENU/ECEF coords (default is centroid)
    # Output: scaled track (in ENU coords)
    # ------------------------------------------------------------
    def scale3D(self, h, center=None):
        """TODO"""
        if not (self.getSRID() in ["ENU", "ECEF"]):
            print("Error: track to scale must be in ENU/ECEF coordinates")
            exit()
        if center is None:
            center = self.getCentroid()
        cx = center.getX()
        cy = center.getY()
        cz = center.getZ()
        for i in range(self.size()):
            x = self.getObs(i).position.getX()
            y = self.getObs(i).position.getY()
            z = self.getObs(i).position.getZ()
            self.getObs(i).position.setX(cx + h * (x - cx))
            self.getObs(i).position.setY(cy + h * (y - cy))
            self.getObs(i).position.setZ(cz + h * (z - cz))

    # ------------------------------------------------------------
    # Translation of 3D track (coordinates in ENU)
    # Input: track in ENU coords and tx, ty translation parameters
    # Output: translated track (in ENU coords)
    # ------------------------------------------------------------
    def translate(self, tx, ty, tz=0):
        """TODO"""
        if not (self.getSRID() == "ENU"):
            print("Error: track to scale must be in ENU coordinates")
            exit()
        for i in range(self.size()):
            self.getObs(i).position.translate(tx, ty, tz)

    # ------------------------------------------------------------
    # Symmetric transformation of 2D track based on an axis x=c,
    # y=c or z=c. Track must be provided in ENU or ECEF coords
    # Input: dimension (x=0, y=1, z=2) and value c (default 0).
    # Output: translated track (in ENU r ECEF coords)
    # ------------------------------------------------------------
    def symmetrize(self, dim, val=0):
        """TODO"""
        if not (self.getSRID() in ["ENU", "ECEF"]):
            print("Error: track to scale must be in ENU/ECEF coordinates")
            exit()
        for i in range(self.size()):
            if (dim == 0) or (dim in ["x", "X", "E"]):
                self.getObs(i).position.setX(val - self.getObs(i).position.getX())
            if (dim == 1) or (dim in ["y", "Y", "N"]):
                self.getObs(i).position.setY(val - self.getObs(i).position.getY())
            if (dim == 2) or (dim in ["z", "Z", "U"]):
                self.getObs(i).position.setZ(val - self.getObs(i).position.getZ())

    def removeIdleEnds(self, parameter, mode: str = "begin") -> Track:
        """Removal of idle points at the begining or end of track

        :param parameter: TODO
        :param mode: Mode of cleaning. Choose between:

            1. `'begin'`
            2. `'end'`

        :return: Cleared track
        """
        track = self.copy()
        n = track.size()
        if track.size() <= 5:
            return track
        if mode == "begin":
            init_center = track.extract(0, 4).getCentroid()
            for i in range(1, n - 4):
                portion = track.extract(i, i + 4)
                d = portion.getCentroid().distance2DTo(init_center)
                sdx = portion.operate(Operator.STDDEV, "x")
                sdy = portion.operate(Operator.STDDEV, "y")
                sdz = portion.operate(Operator.STDDEV, "z")
                if d > parameter + (sdx * sdx + sdy * sdy + sdz * sdz) ** 0.5:
                    break
            if i == n - 5:
                return track
            return track.extract(i - 4, n - 1)
        if mode == "end":
            init_center = track.extract(n - 5, n - 1).getCentroid()
            for i in range(n - 5, 5, -1):
                portion = track.extract(i - 4, i)
                d = portion.getCentroid().distance2DTo(init_center)
                sdx = portion.operate(Operator.STDDEV, "x")
                sdy = portion.operate(Operator.STDDEV, "y")
                sdz = portion.operate(Operator.STDDEV, "z")
                if d > parameter + math.sqrt(sdx * sdx + sdy * sdy + sdz * sdz) ** 0.5:
                    break
            if i == 5:
                return track
            return track.extract(0, i - 4)

    # ------------------------------------------------------------
    # [+] Concatenation of two tracks
    # ------------------------------------------------------------
    def __add__(self, track):
        """TODO"""
        t1 = self  # copy (long) ?
        t2 = track  # copy (long) ?
        AF1 = self.getListAnalyticalFeatures()
        AF2 = track.getListAnalyticalFeatures()
        track = Track(t1.__POINTS + t2.__POINTS, t1.uid, t1.tid, base=t1.base)
        same = True
        if len(AF1) != len(AF2):
            same = False
        else:
            for i in range(len(AF1)):
                same = same and (AF1[i] == AF2[i])
        if same:
            track.__transmitAF(self)
        return track

    # ------------------------------------------------------------
    # [/] Even split of tracks (returns n+1 segments)
    # ------------------------------------------------------------
    def __truediv__(self, number):
        """
        [/] Even split of tracks (returns n+1 segments)
        """
        N = (int)(self.size() / number)
        #R = self.size() - N * number
        SPLITS = TrackCollection()
        for i in range(number):
            id_ini = i * N
            id_fin = min((i + 1) * N, self.size()) + 1
            portion = Track(self.__POINTS[id_ini:id_fin-1], base=self.base)
            portion.__transmitAF(self)
            SPLITS.addTrack(portion)
        return SPLITS

    # ------------------------------------------------------------
    # [>] Removes first n points of track or time comp
    # ------------------------------------------------------------
    def __gt__(self, arg):
        """
        [>] Removes first n points of track or time comp
        """
        if isinstance(arg, Track):
            t1i = self.getFirstObs().timestamp
            t2f = arg.getLastObs().timestamp
            return t1i > t2f
        else:
            output = Track(
                self.__POINTS[arg : self.size()], self.uid, self.tid, self.base
            )
            output.__transmitAF(self)
            return output

    # ------------------------------------------------------------
    # [<] Removes last n points of track or time comp
    # ------------------------------------------------------------
    def __lt__(self, arg):
        """TODO"""
        if isinstance(arg, Track):
            t1f = self.getLastObs().timestamp
            t2i = arg.getFirstObs().timestamp
            return t1f < t2i
        else:
            output = Track(
                self.__POINTS[0 : (self.size() - arg)], self.uid, self.tid, self.base
            )
            output.__transmitAF(self)
            return output

    # ------------------------------------------------------------
    # [>=] Remove idle points at the start of track or time comp
    # ------------------------------------------------------------
    def __ge__(self, arg):
        """TODO"""
        if isinstance(arg, Track):
            t1i = self.getFirstObs().timestamp
            t1f = self.getLastObs().timestamp
            t2i = arg.getFirstObs().timestamp
            t2f = arg.getLastObs().timestamp
            return (t1f >= t2f) and (t1i >= t2i)
        else:
            return self.removeIdleEnds(arg, "begin")

    # ------------------------------------------------------------
    # [<=] Remove idle points at the end of track or time comp
    # ------------------------------------------------------------
    def __le__(self, arg):
        """TODO"""
        if isinstance(arg, Track):
            t1i = self.getFirstObs().timestamp
            t1f = self.getLastObs().timestamp
            t2i = arg.getFirstObs().timestamp
            t2f = arg.getLastObs().timestamp
            return (t1f <= t2f) and (t1i <= t2i)
        else:
            return self.removeIdleEnds(arg, "end")

    # ------------------------------------------------------------
    # [!=] Available operator
    # ------------------------------------------------------------
    def __neq__(self, arg):
        """TODO"""
        return None

    # ------------------------------------------------------------
    # [Unary -] Available operator
    # ------------------------------------------------------------
    def __neg__(self, arg):
        """TODO"""
        return None

    # ------------------------------------------------------------
    # [**] Resample according to a number of points
    # Linear interpolation and temporal resampling
    # ------------------------------------------------------------
    def __pow__(self, nb_points):
        """TODO"""
        output = self.copy()
        output.resample(npts = nb_points, mode = 2)
        return output

    # ------------------------------------------------------------
    # [abs] Available operator
    # ------------------------------------------------------------
    def __abs__(self):
        """TODO"""
        return None

    # ------------------------------------------------------------
    # [len] Number of points in track
    # ------------------------------------------------------------
    def __len__(self):
        """TODO"""
        return self.size()

    # ------------------------------------------------------------
    # [-] Computes difference between two tracks
    # ------------------------------------------------------------
    def __sub__(self, arg):
        """TODO"""
        if isinstance(arg, int):
            print("Available operator not implemented yet")
            return None
        else:
            return compare(self, arg)

    # ------------------------------------------------------------
    # [*] Temporal resampling of track or track intersections
    # ------------------------------------------------------------
    def __mul__(self, arg):
        """TODO"""
        if isinstance(arg, Track):
            return intersection(self, arg)
        else:
            track = self.copy()
            track.resample(factor = arg)
            return track

    # ------------------------------------------------------------
    # [%] Remove one point out of n (or according to list pattern)
    # ------------------------------------------------------------
    def __mod__(self, sample):
        """TODO"""
        if isinstance(sample, int):
            track = Track(self.__POINTS[::sample], self.uid, self.tid, base=self.base)
            track.__transmitAF(self)
            return track
        if isinstance(sample, list):
            track = Track(base=self.base)
            for i in range(self.size()):
                if sample[i % len(sample)]:
                    track.addObs(self.getObs(i))
            track.__transmitAF(self)
            return track

    # ------------------------------------------------------------
    # [//] Time resample of a track according to another track
    # ------------------------------------------------------------
    def __floordiv__(self, track):
        """TODO"""
        track_resampled = self.copy()
        track_resampled.resample(track, mode = MODE_TEMPORAL)
        return track_resampled

    # ------------------------------------------------------------
    # [[n]] Get and set obs number n (or AF vector with name n)
    # If n is tuple ["af", index] or [index, "af"]
    # If argument is a string starting with "$", it's interpreted
    # as an algebraic operation on analytical features.
    # ------------------------------------------------------------
    def __getitem__(self, n):
        """TODO"""
        if isinstance(n, tuple):
            if isinstance(n[0], str):
                return self.getObsAnalyticalFeature(n[0], n[1])
            else:
                return self.getObsAnalyticalFeature(n[1], n[0])
        if isinstance(n, str):
            n = n.strip()
            if ("+" in n) or ("-" in n) or ("/" in n) or ("*" in n) or ("^" in n):
                return self.operate(n)
            if (
                (">" in n)
                or ("<" in n)
                or ("(" in n)
                or (")" in n)
                or ("=" in n)
                or ("'" in n)
            ):
                return self.operate(n)
            return self.getAnalyticalFeature(n)
        output = self.__POINTS[n]
        if not isinstance(output, Obs):
            track = Track(self.__POINTS[n])
            track.__transmitAF(self)
            return track
        return self.__POINTS[n]

    def __setitem__(self, n, obs):
        """TODO"""
        if isinstance(n, tuple):
            if isinstance(n[0], str):
                self.setObsAnalyticalFeature(n[0], n[1], obs)
            else:
                self.setObsAnalyticalFeature(n[1], n[0], obs)
            return
        if isinstance(n, str):
            if (obs == "#DELETE"):
                self.removeAnalyticalFeature(n)
                return
            if (str(type(obs))[8:16] == "function"):
                if n == "x":
                    return self.setXFromFunction(obs)
                if n == "y":
                    return self.setYFromFunction(obs)
                if n == "z":
                    return self.setZFromFunction(obs)
                self.addAnalyticalFeature(obs, n)
                return
            if self.hasAnalyticalFeature(n):
                self.updateAnalyticalFeature(n, obs)
            else:
                self.createAnalyticalFeature(n, obs)
            return
        self.__POINTS[n] = obs<|MERGE_RESOLUTION|>--- conflicted
+++ resolved
@@ -69,13 +69,9 @@
                            estimate_speed,
                            smoothed_speed_calculation,
                            compare,
-<<<<<<< HEAD
                            MODE_TEMPORAL,
                            co_median)                     
-=======
-                           MODE_TEMPORAL)                     
-
->>>>>>> 1fc49be8
+
 from . import (UnaryOperator, BinaryOperator, 
                ScalarOperator, ScalarVoidOperator, 
                BinaryVoidOperator, UnaryVoidOperator,
